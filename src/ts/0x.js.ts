import * as BigNumber from 'bignumber.js';
import * as BN from 'bn.js';
import * as ethUtil from 'ethereumjs-util';
<<<<<<< HEAD
import * as Web3 from 'web3';
=======
import * as ethABI from 'ethereumjs-abi';
import * as _ from 'lodash';
import {constants} from './utils/constants';
>>>>>>> f338c68f
import {assert} from './utils/assert';
import {Web3Wrapper} from './web3_wrapper';
import {ExchangeWrapper} from './contract_wrappers/exchange_wrapper';
import contract = require('truffle-contract');
import {ECSignatureSchema} from './schemas/ec_signature_schema';
<<<<<<< HEAD
import {ECSignature} from './types';
=======
import {SolidityTypes} from './types';

/**
 * Elliptic Curve signature
 */
export interface ECSignature {
    v: number;
    r: string;
    s: string;
}
>>>>>>> f338c68f

const MAX_DIGITS_IN_UNSIGNED_256_INT = 78;

export class ZeroEx {
    public web3Wrapper: Web3Wrapper;
    public exchange: ExchangeWrapper;
    /**
     * Computes the orderHash given the order parameters and returns it as a hex encoded string.
     */
    public static getOrderHashHex(exchangeContractAddr: string, makerAddr: string, takerAddr: string,
                                  tokenMAddress: string, tokenTAddress: string, feeRecipient: string,
                                  valueM: BigNumber.BigNumber, valueT: BigNumber.BigNumber,
                                  makerFee: BigNumber.BigNumber, takerFee: BigNumber.BigNumber,
                                  expiration: BigNumber.BigNumber, salt: BigNumber.BigNumber): string {
        takerAddr = _.isEmpty(takerAddr) ? constants.NULL_ADDRESS : takerAddr ;
        assert.isETHAddressHex('exchangeContractAddr', exchangeContractAddr);
        assert.isETHAddressHex('makerAddr', makerAddr);
        assert.isETHAddressHex('takerAddr', takerAddr);
        assert.isETHAddressHex('tokenMAddress', tokenMAddress);
        assert.isETHAddressHex('tokenTAddress', tokenTAddress);
        assert.isETHAddressHex('feeRecipient', feeRecipient);
        assert.isBigNumber('valueM', valueM);
        assert.isBigNumber('valueT', valueT);
        assert.isBigNumber('makerFee', makerFee);
        assert.isBigNumber('takerFee', takerFee);
        assert.isBigNumber('expiration', expiration);
        assert.isBigNumber('salt', salt);

        const orderParts = [
            {value: exchangeContractAddr, type: SolidityTypes.address},
            {value: makerAddr, type: SolidityTypes.address},
            {value: takerAddr, type: SolidityTypes.address},
            {value: tokenMAddress, type: SolidityTypes.address},
            {value: tokenTAddress, type: SolidityTypes.address},
            {value: feeRecipient, type: SolidityTypes.address},
            {value: this.bigNumberToBN(valueM), type: SolidityTypes.uint256},
            {value: this.bigNumberToBN(valueT), type: SolidityTypes.uint256},
            {value: this.bigNumberToBN(makerFee), type: SolidityTypes.uint256},
            {value: this.bigNumberToBN(takerFee), type: SolidityTypes.uint256},
            {value: this.bigNumberToBN(expiration), type: SolidityTypes.uint256},
            {value: this.bigNumberToBN(salt), type: SolidityTypes.uint256},
        ];
        const types = _.map(orderParts, o => o.type);
        const values = _.map(orderParts, o => o.value);
        const hashBuff = ethABI.soliditySHA3(types, values);
        const hashHex = ethUtil.bufferToHex(hashBuff);
        return hashHex;
    }
    /**
     * Verifies that the elliptic curve signature `signature` was generated
     * by signing `data` with the private key corresponding to the `signerAddressHex` address.
     */
    public static isValidSignature(dataHex: string, signature: ECSignature, signerAddressHex: string): boolean {
        assert.isHexString('dataHex', dataHex);
        assert.doesConformToSchema('signature', signature, ECSignatureSchema);
        assert.isETHAddressHex('signerAddressHex', signerAddressHex);

        const dataBuff = ethUtil.toBuffer(dataHex);
        const msgHashBuff = ethUtil.hashPersonalMessage(dataBuff);
        try {
            const pubKey = ethUtil.ecrecover(msgHashBuff,
                signature.v,
                ethUtil.toBuffer(signature.r),
                ethUtil.toBuffer(signature.s));
            const retrievedAddress = ethUtil.bufferToHex(ethUtil.pubToAddress(pubKey));
            return retrievedAddress === signerAddressHex;
        } catch (err) {
            return false;
        }
    }
    /**
     * Generates pseudo-random 256 bit salt.
     * The salt is used to ensure that the 0x order generated has a unique orderHash that does
     * not collide with any other outstanding orders.
     */
    public static generatePseudoRandomSalt(): BigNumber.BigNumber {
        // BigNumber.random returns a pseudo-random number between 0 & 1 with a passed in number of decimal places.
        // Source: https://mikemcl.github.io/bignumber.js/#random
        const randomNumber = BigNumber.random(MAX_DIGITS_IN_UNSIGNED_256_INT);
        const factor = new BigNumber(10).pow(MAX_DIGITS_IN_UNSIGNED_256_INT - 1);
        const salt = randomNumber.times(factor).round();
        return salt;
    }
    /** Checks if order hash is valid */
    public static isValidOrderHash(orderHash: string): boolean {
        assert.isString('orderHash', orderHash);
        const isValid = /^0x[0-9A-F]{64}$/i.test(orderHash);
        return isValid;
    }
    /*
     * A unit amount is defined as the amount of a token above the specified decimal places (integer part).
     * E.g: If a currency has 18 decimal places, 1e18 or one quintillion of the currency is equivalent
     * to 1 unit.
    */
    public static toUnitAmount(amount: BigNumber.BigNumber, decimals: number): BigNumber.BigNumber {
        assert.isBigNumber('amount', amount);
        assert.isNumber('decimals', decimals);

        const aUnit = new BigNumber(10).pow(decimals);
        const unit = amount.div(aUnit);
        return unit;
    }
    /*
     * A baseUnit is defined as the smallest denomination of a token. An amount expressed in baseUnits
     * is the amount expressed in the smallest denomination.
     * E.g: 1 unit of a token with 18 decimal places is expressed in baseUnits as 1000000000000000000
    */
    public static toBaseUnitAmount(amount: BigNumber.BigNumber, decimals: number): BigNumber.BigNumber {
        assert.isBigNumber('amount', amount);
        assert.isNumber('decimals', decimals);

        const unit = new BigNumber(10).pow(decimals);
        const baseUnitAmount = amount.times(unit);
        return baseUnitAmount;
    }
<<<<<<< HEAD
    constructor(web3: Web3) {
        this.web3Wrapper = new Web3Wrapper(web3);
        this.exchange = new ExchangeWrapper(this.web3Wrapper);
=======

    /**
     * Converts BigNumber instance to BN
     * The only we convert to BN is to remain compatible with `ethABI. soliditySHA3 ` that
     * expects values of Solidity type `uint` to be of type `BN`.
     * We do not use BN anywhere else in the codebase.
     */
    private static bigNumberToBN(value: BigNumber.BigNumber) {
        return new BN(value.toString(), 10);
>>>>>>> f338c68f
    }
}<|MERGE_RESOLUTION|>--- conflicted
+++ resolved
@@ -1,32 +1,16 @@
 import * as BigNumber from 'bignumber.js';
 import * as BN from 'bn.js';
 import * as ethUtil from 'ethereumjs-util';
-<<<<<<< HEAD
 import * as Web3 from 'web3';
-=======
 import * as ethABI from 'ethereumjs-abi';
 import * as _ from 'lodash';
 import {constants} from './utils/constants';
->>>>>>> f338c68f
 import {assert} from './utils/assert';
 import {Web3Wrapper} from './web3_wrapper';
 import {ExchangeWrapper} from './contract_wrappers/exchange_wrapper';
 import contract = require('truffle-contract');
 import {ECSignatureSchema} from './schemas/ec_signature_schema';
-<<<<<<< HEAD
-import {ECSignature} from './types';
-=======
-import {SolidityTypes} from './types';
-
-/**
- * Elliptic Curve signature
- */
-export interface ECSignature {
-    v: number;
-    r: string;
-    s: string;
-}
->>>>>>> f338c68f
+import {SolidityTypes, ECSignature} from './types';
 
 const MAX_DIGITS_IN_UNSIGNED_256_INT = 78;
 
@@ -142,12 +126,6 @@
         const baseUnitAmount = amount.times(unit);
         return baseUnitAmount;
     }
-<<<<<<< HEAD
-    constructor(web3: Web3) {
-        this.web3Wrapper = new Web3Wrapper(web3);
-        this.exchange = new ExchangeWrapper(this.web3Wrapper);
-=======
-
     /**
      * Converts BigNumber instance to BN
      * The only we convert to BN is to remain compatible with `ethABI. soliditySHA3 ` that
@@ -156,6 +134,9 @@
      */
     private static bigNumberToBN(value: BigNumber.BigNumber) {
         return new BN(value.toString(), 10);
->>>>>>> f338c68f
+    }
+    constructor(web3: Web3) {
+        this.web3Wrapper = new Web3Wrapper(web3);
+        this.exchange = new ExchangeWrapper(this.web3Wrapper);
     }
 }