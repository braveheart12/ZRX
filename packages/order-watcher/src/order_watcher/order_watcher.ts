--- conflicted
+++ resolved
@@ -26,7 +26,6 @@
     EtherTokenDepositEventArgs,
     EtherTokenEventArgs,
     EtherTokenEvents,
-<<<<<<< HEAD
     EtherTokenWithdrawalEventArgs,
 } from '../generated_contract_wrappers/ether_token';
 import {
@@ -35,10 +34,6 @@
     ExchangeLogCancelEventArgs,
     ExchangeLogFillEventArgs,
 } from '../generated_contract_wrappers/exchange';
-=======
-} from '../generated_contract_wrappers/ether_token';
-import { ExchangeContractEventArgs, ExchangeEvents } from '../generated_contract_wrappers/exchange';
->>>>>>> 5176d929
 import {
     TokenApprovalEventArgs,
     TokenEventArgs,
@@ -309,12 +304,7 @@
             }
             case EtherTokenEvents.Withdrawal: {
                 // Invalidate cache
-<<<<<<< HEAD
                 const args = decodedLog.args as EtherTokenWithdrawalEventArgs;
-=======
-                // tslint:disable-next-line:no-unnecessary-type-assertion
-                const args = decodedLog.args as WithdrawalContractEventArgs;
->>>>>>> 5176d929
                 this._balanceAndProxyAllowanceLazyStore.deleteBalance(decodedLog.address, args._owner);
                 // Revalidate orders
                 makerToken = decodedLog.address;
@@ -330,12 +320,7 @@
             }
             case ExchangeEvents.LogFill: {
                 // Invalidate cache
-<<<<<<< HEAD
                 const args = decodedLog.args as ExchangeLogFillEventArgs;
-=======
-                // tslint:disable-next-line:no-unnecessary-type-assertion
-                const args = decodedLog.args as LogFillContractEventArgs;
->>>>>>> 5176d929
                 this._orderFilledCancelledLazyStore.deleteFilledTakerAmount(args.orderHash);
                 // Revalidate orders
                 const orderHash = args.orderHash;
@@ -347,12 +332,7 @@
             }
             case ExchangeEvents.LogCancel: {
                 // Invalidate cache
-<<<<<<< HEAD
                 const args = decodedLog.args as ExchangeLogCancelEventArgs;
-=======
-                // tslint:disable-next-line:no-unnecessary-type-assertion
-                const args = decodedLog.args as LogCancelContractEventArgs;
->>>>>>> 5176d929
                 this._orderFilledCancelledLazyStore.deleteCancelledTakerAmount(args.orderHash);
                 // Revalidate orders
                 const orderHash = args.orderHash;
