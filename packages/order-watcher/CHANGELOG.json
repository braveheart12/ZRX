--- conflicted
+++ resolved
@@ -1,7 +1,6 @@
 [
     {
-<<<<<<< HEAD
-        "version: "2.2.1",
+        "version: "2.2.2",
         "changes": [
             {
                 "note": "start jsonRpcRequestId at 1, not 0",
@@ -9,7 +8,8 @@
             }
         ],
         "timestamp": 1541977777
-=======
+    },
+    {
         "version": "2.2.1",
         "changes": [
             {
@@ -17,7 +17,6 @@
             }
         ],
         "timestamp": 1541740904
->>>>>>> 397b4e28
     },
     {
         "version": "2.2.0",
