--- conflicted
+++ resolved
@@ -1,18 +1,19 @@
 [
     {
-<<<<<<< HEAD
-        "version": "2.2.2",
+        "version": "2.2.3",
         "changes": [
             {
                 "note": "Start jsonRpcRequestId at 1, not 0 as 0 breaks Parity websocket RPC",
                 "pr": 1227
-=======
+            }
+        ]
+    },
+    {
         "timestamp": 1542028948,
         "version": "2.2.2",
         "changes": [
             {
                 "note": "Dependencies updated"
->>>>>>> 0ebbbdfc
             }
         ]
     },
