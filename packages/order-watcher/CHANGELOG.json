--- conflicted
+++ resolved
@@ -1,20 +1,21 @@
 [
     {
-<<<<<<< HEAD
         "version": "2.0.0",
         "changes": [
             {
                 "note":
                     "Fixes dropped events issue by fetching logs by blockHash instead of blockNumber. Support for fetching by blockHash was added in Geth > v1.8.13 and Parity > v2.1.0. Infura works too."
-=======
-        "timestamp": 1537541580,
+            }
+        ]
+    },
+    {
         "version": "1.0.4",
         "changes": [
             {
                 "note": "Dependencies updated"
->>>>>>> fc33eacd
-            }
-        ]
+            }
+        ],
+        "timestamp": 1537541580
     },
     {
         "version": "1.0.3",
