[
    {
        "version": "2.2.3",
        "changes": [
            {
                "note": "Start jsonRpcRequestId at 1, not 0 as 0 breaks the web3.js websocket RPC provider",
                "pr": 1227
<<<<<<< HEAD
=======
            },
            {
                "note":
                    "Fix the bug when order watcher was trying to convert undefined to an object in case of CancelUpTo event"
>>>>>>> 11f0bebd
            }
        ]
    },
    {
        "timestamp": 1542028948,
        "version": "2.2.2",
        "changes": [
            {
                "note": "Dependencies updated"
            }
        ]
    },
    {
        "version": "2.2.1",
        "changes": [
            {
                "note": "Dependencies updated"
            }
        ],
        "timestamp": 1541740904
    },
    {
        "version": "2.2.0",
        "changes": [
            {
                "note": "Added getStats function and returns a Stats object",
                "pr": 1118
            },
            {
                "note":
                    "Updated to use new modularized artifacts and the latest version of @0xproject/contract-wrappers. Constructor has a new optional `contractAddresses` parameter.",
                "pr": 1105
            }
        ],
        "timestamp": 1539871071
    },
    {
        "version": "2.1.1",
        "changes": [
            {
                "note": "Dependencies updated"
            }
        ],
        "timestamp": 1538693146
    },
    {
        "version": "2.1.0",
        "changes": [
            {
                "note": "Export ExpirationWatcher",
                "pr": 1097
            }
        ],
        "timestamp": 1538157789
    },
    {
        "version": "2.0.0",
        "changes": [
            {
                "note":
                    "Fixes dropped events issue by fetching logs by blockHash instead of blockNumber. Support for fetching by blockHash was added in Geth > v1.8.13 and Parity > v2.1.0. Infura works too.",
                "pr": 1080
            },
            {
                "note":
                    "Fix misunderstanding about blockstream interface callbacks and pass the raw JSON RPC responses to it",
                "pr": 1080
            },
            {
                "note":
                    "Add `transactionHash` to `OrderState` emitted by `OrderWatcher` subscriptions if the order's state change originated from a transaction.",
                "pr": 1087
            }
        ],
        "timestamp": 1537907159
    },
    {
        "version": "1.0.5",
        "changes": [
            {
                "note": "Dependencies updated"
            }
        ],
        "timestamp": 1537875740
    },
    {
        "version": "1.0.4",
        "changes": [
            {
                "note": "Dependencies updated"
            }
        ],
        "timestamp": 1537541580
    },
    {
        "version": "1.0.3",
        "changes": [
            {
                "note": "Drastically reduce the bundle size by removing unused parts of included contract artifacts."
            }
        ],
        "timestamp": 1537369748
    },
    {
        "version": "1.0.2",
        "changes": [
            {
                "note": "Add ZRX & WETH mainnet contract addresses into the included artifacts"
            }
        ],
        "timestamp": 1537265493
    },
    {
        "timestamp": 1536142250,
        "version": "1.0.1",
        "changes": [
            {
                "note": "Dependencies updated"
            }
        ]
    },
    {
        "version": "1.0.1-rc.5",
        "changes": [
            {
                "note": "Fix missing `BlockParamLiteral` type import issue"
            }
        ],
        "timestamp": 1535377027
    },
    {
        "version": "1.0.1-rc.4",
        "changes": [
            {
                "note":
                    "Export types: `ExchangeContractErrs`, `OrderRelevantState`, `JSONRPCRequestPayload`, `JSONRPCErrorCallback` and `JSONRPCResponsePayload`",
                "pr": 924
            },
            {
                "note": "Remove exporting types: `BlockParamLiteral`, `BlockParam`, `Order`",
                "pr": 924
            }
        ],
        "timestamp": 1535133899
    },
    {
        "version": "1.0.1-rc.3",
        "changes": [
            {
                "note": "Dependencies updated"
            }
        ],
        "timestamp": 1534210131
    },
    {
        "version": "1.0.1-rc.2",
        "changes": [
            {
                "note": "Fixed bug caused by importing non-existent dep"
            }
        ],
        "timestamp": 1532619515
    },
    {
        "version": "1.0.1-rc.1",
        "changes": [
            {
                "note": "Dependencies updated"
            }
        ],
        "timestamp": 1532605697
    },
    {
        "timestamp": 1532357734,
        "version": "1.0.0",
        "changes": [
            {
                "note": "Dependencies updated"
            }
        ]
    },
    {
        "timestamp": 1532043000,
        "version": "1.0.0-rc.1",
        "changes": [
            {
                "note": "Add support for ERC721 event watching and Exchange V2 events",
                "pr": 887
            }
        ]
    },
    {
        "timestamp": 1531919263,
        "version": "0.0.8",
        "changes": [
            {
                "note": "Dependencies updated"
            }
        ]
    },
    {
        "version": "0.0.7",
        "changes": [
            {
                "note": "Switch out simple getLogs polling with ethereumjs-blockstream",
                "pr": 825
            },
            {
                "note": "Do not stop subscription if error is encountered",
                "pr": 825
            },
            {
                "note": "Fixed a bug that caused the incorrect block to be fetched via JSON-RPC within Blockstream",
                "pr": 875
            },
            {
                "note": "Remove stateLayer config from OrderWatcher. It now always operates on the latest block",
                "pr": 875
            }
        ],
        "timestamp": 1531149657
    },
    {
        "timestamp": 1529397769,
        "version": "0.0.6",
        "changes": [
            {
                "note": "Dependencies updated"
            }
        ]
    },
    {
        "timestamp": 1527617805,
        "version": "0.0.5",
        "changes": [
            {
                "note": "Dependencies updated"
            }
        ]
    },
    {
        "timestamp": 1527617227,
        "version": "0.0.4",
        "changes": [
            {
                "note": "Dependencies updated"
            }
        ]
    },
    {
        "timestamp": 1527616612,
        "version": "0.0.3",
        "changes": [
            {
                "note": "Dependencies updated"
            }
        ]
    },
    {
        "timestamp": 1527008794,
        "version": "0.0.2",
        "changes": [
            {
                "note": "Dependencies updated"
            }
        ]
    },
    {
        "timestamp": 1527008794,
        "version": "0.0.1",
        "changes": [
            {
                "note": "Moved OrderWatcher out of 0x.js package",
                "pr": 579
            }
        ]
    }
]<|MERGE_RESOLUTION|>--- conflicted
+++ resolved
@@ -5,13 +5,10 @@
             {
                 "note": "Start jsonRpcRequestId at 1, not 0 as 0 breaks the web3.js websocket RPC provider",
                 "pr": 1227
-<<<<<<< HEAD
-=======
             },
             {
                 "note":
                     "Fix the bug when order watcher was trying to convert undefined to an object in case of CancelUpTo event"
->>>>>>> 11f0bebd
             }
         ]
     },
