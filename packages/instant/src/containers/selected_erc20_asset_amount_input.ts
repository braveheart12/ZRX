import { AssetBuyer, AssetBuyerError, BuyQuote } from '@0x/asset-buyer';
import { AssetProxyId } from '@0x/types';
import { BigNumber } from '@0x/utils';
import { Web3Wrapper } from '@0x/web3-wrapper';
import * as _ from 'lodash';
import * as React from 'react';
import { connect } from 'react-redux';
import { Dispatch } from 'redux';
import { oc } from 'ts-optchain';

import { ERC20AssetAmountInput } from '../components/erc20_asset_amount_input';
import { Action, actions } from '../redux/actions';
import { State } from '../redux/reducer';
import { ColorOption } from '../style/theme';
import { AffiliateInfo, ERC20Asset, OrderProcessState } from '../types';
import { assetUtils } from '../util/asset';
import { errorFlasher } from '../util/error_flasher';

export interface SelectedERC20AssetAmountInputProps {
    fontColor?: ColorOption;
    startingFontSizePx: number;
    onSelectAssetClick?: (asset?: ERC20Asset) => void;
}

interface ConnectedState {
    assetBuyer?: AssetBuyer;
    value?: BigNumber;
    asset?: ERC20Asset;
    isDisabled: boolean;
    affiliateInfo?: AffiliateInfo;
}

interface ConnectedDispatch {
<<<<<<< HEAD
    updateBuyQuote: (assetBuyer?: AssetBuyer, value?: BigNumber, asset?: ERC20Asset) => void;
=======
    updateBuyQuote: (
        assetBuyer?: AssetBuyer,
        value?: BigNumberInput,
        asset?: ERC20Asset,
        affiliateInfo?: AffiliateInfo,
    ) => void;
>>>>>>> 6a57a7b5
}

interface ConnectedProps {
    value?: BigNumber;
    asset?: ERC20Asset;
    onChange: (value?: BigNumber, asset?: ERC20Asset) => void;
    isDisabled: boolean;
}

type FinalProps = ConnectedProps & SelectedERC20AssetAmountInputProps;

const mapStateToProps = (state: State, _ownProps: SelectedERC20AssetAmountInputProps): ConnectedState => {
    const processState = state.buyOrderState.processState;
    const isEnabled = processState === OrderProcessState.NONE || processState === OrderProcessState.FAILURE;
    const isDisabled = !isEnabled;

    const selectedAsset = state.selectedAsset;
    if (_.isUndefined(selectedAsset) || selectedAsset.metaData.assetProxyId !== AssetProxyId.ERC20) {
        return {
            value: state.selectedAssetAmount,
            isDisabled,
        };
    }

    return {
        assetBuyer: state.assetBuyer,
        value: state.selectedAssetAmount,
        asset: selectedAsset as ERC20Asset,
        isDisabled,
        affiliateInfo: state.affiliateInfo,
    };
};

const updateBuyQuoteAsync = async (
    assetBuyer: AssetBuyer,
    dispatch: Dispatch<Action>,
    asset: ERC20Asset,
    assetAmount: BigNumber,
    affiliateInfo?: AffiliateInfo,
): Promise<void> => {
    // get a new buy quote.
    const baseUnitValue = Web3Wrapper.toBaseUnitAmount(assetAmount, asset.metaData.decimals);

    // mark quote as pending
    dispatch(actions.setQuoteRequestStatePending());

    const feePercentage = oc(affiliateInfo).feePercentage();
    let newBuyQuote: BuyQuote | undefined;
    try {
        newBuyQuote = await assetBuyer.getBuyQuoteAsync(asset.assetData, baseUnitValue, { feePercentage });
    } catch (error) {
        dispatch(actions.setQuoteRequestStateFailure());
        let errorMessage;
        if (error.message === AssetBuyerError.InsufficientAssetLiquidity) {
            const assetName = assetUtils.bestNameForAsset(asset, 'of this asset');
            errorMessage = `Not enough ${assetName} available`;
        } else if (error.message === AssetBuyerError.InsufficientZrxLiquidity) {
            errorMessage = 'Not enough ZRX available';
        } else if (
            error.message === AssetBuyerError.StandardRelayerApiError ||
            error.message.startsWith(AssetBuyerError.AssetUnavailable)
        ) {
            const assetName = assetUtils.bestNameForAsset(asset, 'This asset');
            errorMessage = `${assetName} is currently unavailable`;
        }
        if (!_.isUndefined(errorMessage)) {
            errorFlasher.flashNewErrorMessage(dispatch, errorMessage);
        } else {
            throw error;
        }
        return;
    }
    // We have a successful new buy quote
    errorFlasher.clearError(dispatch);
    // invalidate the last buy quote.
    dispatch(actions.updateLatestBuyQuote(newBuyQuote));
};

const debouncedUpdateBuyQuoteAsync = _.debounce(updateBuyQuoteAsync, 200, { trailing: true });

const mapDispatchToProps = (
    dispatch: Dispatch<Action>,
    _ownProps: SelectedERC20AssetAmountInputProps,
): ConnectedDispatch => ({
    updateBuyQuote: (assetBuyer, value, asset, affiliateInfo) => {
        // Update the input
        dispatch(actions.updateSelectedAssetAmount(value));
        // invalidate the last buy quote.
        dispatch(actions.updateLatestBuyQuote(undefined));
        // reset our buy state
        dispatch(actions.setBuyOrderStateNone());

        if (!_.isUndefined(value) && value.greaterThan(0) && !_.isUndefined(asset) && !_.isUndefined(assetBuyer)) {
            // even if it's debounced, give them the illusion it's loading
            dispatch(actions.setQuoteRequestStatePending());
            // tslint:disable-next-line:no-floating-promises
            debouncedUpdateBuyQuoteAsync(assetBuyer, dispatch, asset, value, affiliateInfo);
        }
    },
});

const mergeProps = (
    connectedState: ConnectedState,
    connectedDispatch: ConnectedDispatch,
    ownProps: SelectedERC20AssetAmountInputProps,
): FinalProps => {
    return {
        ...ownProps,
        asset: connectedState.asset,
        value: connectedState.value,
        onChange: (value, asset) => {
            connectedDispatch.updateBuyQuote(connectedState.assetBuyer, value, asset, connectedState.affiliateInfo);
        },
        isDisabled: connectedState.isDisabled,
    };
};

export const SelectedERC20AssetAmountInput: React.ComponentClass<SelectedERC20AssetAmountInputProps> = connect(
    mapStateToProps,
    mapDispatchToProps,
    mergeProps,
)(ERC20AssetAmountInput);<|MERGE_RESOLUTION|>--- conflicted
+++ resolved
@@ -31,16 +31,12 @@
 }
 
 interface ConnectedDispatch {
-<<<<<<< HEAD
-    updateBuyQuote: (assetBuyer?: AssetBuyer, value?: BigNumber, asset?: ERC20Asset) => void;
-=======
     updateBuyQuote: (
         assetBuyer?: AssetBuyer,
-        value?: BigNumberInput,
+        value?: BigNumber,
         asset?: ERC20Asset,
         affiliateInfo?: AffiliateInfo,
     ) => void;
->>>>>>> 6a57a7b5
 }
 
 interface ConnectedProps {
