import { BigNumber } from '@0x/utils';

import { AccountNotReady, AccountState, Network, ProviderType } from './types';

export const BIG_NUMBER_ZERO = new BigNumber(0);
export const ETH_DECIMALS = 18;
export const DEFAULT_ZERO_EX_CONTAINER_SELECTOR = '#zeroExInstantContainer';
export const INJECTED_DIV_CLASS = 'zeroExInstantResetRoot';
export const INJECTED_DIV_ID = 'zeroExInstant';
export const OVERLAY_DIV_CLASS = 'zeroExInstantOverlay';
export const MAIN_CONTAINER_DIV_CLASS = 'zeroExInstantMainContainer';
export const WEB_3_WRAPPER_TRANSACTION_FAILED_ERROR_MSG_PREFIX = 'Transaction failed';
export const GWEI_IN_WEI = new BigNumber(1000000000);
export const ONE_SECOND_MS = 1000;
export const ONE_MINUTE_MS = ONE_SECOND_MS * 60;
export const ACCOUNT_UPDATE_INTERVAL_TIME_MS = ONE_SECOND_MS * 5;
export const BUY_QUOTE_UPDATE_INTERVAL_TIME_MS = ONE_SECOND_MS * 15;
export const DEFAULT_GAS_PRICE = GWEI_IN_WEI.mul(6);
export const DEFAULT_ESTIMATED_TRANSACTION_TIME_MS = ONE_MINUTE_MS * 2;
export const ETH_GAS_STATION_API_BASE_URL = 'https://ethgasstation.info';
export const HEAP_ANALYTICS_ID = process.env.HEAP_ANALYTICS_ID;
export const COINBASE_API_BASE_URL = 'https://api.coinbase.com/v2';
export const PROGRESS_STALL_AT_WIDTH = '95%';
export const PROGRESS_FINISH_ANIMATION_TIME_MS = 200;
<<<<<<< HEAD
export const HOST_DOMAINS = [
    '0x-instant-staging.s3-website-us-east-1.amazonaws.com',
    '0x-instant-dogfood.s3-website-us-east-1.amazonaws.com',
    'localhost',
    '127.0.0.1',
    '0.0.0.0',
    'unpkg.com',
    'jsdelivr.com',
];
export const ROLLBAR_CLIENT_TOKEN = process.env.ROLLBAR_CLIENT_TOKEN;
export const INSTANT_ENVIRONMENT = process.env.INSTANT_ENVIRONMENT as
    | 'dogfood'
    | 'staging'
    | 'development'
    | 'production'
    | undefined;
export const ROLLBAR_ENABLED = process.env.ROLLBAR_ENABLED;
=======
export const INSTANT_DISCHARGE_TARGET = process.env.INSTANT_DISCHARGE_TARGET as
    | 'production'
    | 'dogfood'
    | 'staging'
    | undefined;
>>>>>>> 34b2f473
export const COINBASE_WALLET_IOS_APP_STORE_URL = 'https://itunes.apple.com/us/app/coinbase-wallet/id1278383455?mt=8';
export const COINBASE_WALLET_ANDROID_APP_STORE_URL = 'https://play.google.com/store/apps/details?id=org.toshi&hl=en';
export const COINBASE_WALLET_SITE_URL = 'https://wallet.coinbase.com/';
export const META_MASK_FIREFOX_STORE_URL = 'https://addons.mozilla.org/en-US/firefox/addon/ether-metamask/';
export const META_MASK_CHROME_STORE_URL =
    'https://chrome.google.com/webstore/detail/metamask/nkbihfbeogaeaoehlefnkodbefgpgknn?hl=en';
export const META_MASK_OPERA_STORE_URL = 'https://addons.opera.com/en/extensions/details/metamask/';
export const META_MASK_SITE_URL = 'https://metamask.io/';
export const ETHEREUM_NODE_URL_BY_NETWORK = {
    [Network.Mainnet]: 'https://mainnet.infura.io/',
    [Network.Kovan]: 'https://kovan.infura.io/',
};
export const ZERO_EX_SITE_URL = 'https://www.0xproject.com/';
export const BLOCK_POLLING_INTERVAL_MS = 10000; // 10s
export const NO_ACCOUNT: AccountNotReady = {
    state: AccountState.None,
};
export const LOADING_ACCOUNT: AccountNotReady = {
    state: AccountState.Loading,
};
export const LOCKED_ACCOUNT: AccountNotReady = {
    state: AccountState.Locked,
};
export const PROVIDER_TYPE_TO_NAME: { [key in ProviderType]: string } = {
    [ProviderType.Cipher]: 'Cipher',
    [ProviderType.MetaMask]: 'MetaMask',
    [ProviderType.Mist]: 'Mist',
    [ProviderType.CoinbaseWallet]: 'Coinbase Wallet',
    [ProviderType.Parity]: 'Parity',
    [ProviderType.Fallback]: 'Fallback',
};<|MERGE_RESOLUTION|>--- conflicted
+++ resolved
@@ -22,7 +22,6 @@
 export const COINBASE_API_BASE_URL = 'https://api.coinbase.com/v2';
 export const PROGRESS_STALL_AT_WIDTH = '95%';
 export const PROGRESS_FINISH_ANIMATION_TIME_MS = 200;
-<<<<<<< HEAD
 export const HOST_DOMAINS = [
     '0x-instant-staging.s3-website-us-east-1.amazonaws.com',
     '0x-instant-dogfood.s3-website-us-east-1.amazonaws.com',
@@ -33,20 +32,12 @@
     'jsdelivr.com',
 ];
 export const ROLLBAR_CLIENT_TOKEN = process.env.ROLLBAR_CLIENT_TOKEN;
-export const INSTANT_ENVIRONMENT = process.env.INSTANT_ENVIRONMENT as
-    | 'dogfood'
-    | 'staging'
-    | 'development'
-    | 'production'
-    | undefined;
 export const ROLLBAR_ENABLED = process.env.ROLLBAR_ENABLED;
-=======
 export const INSTANT_DISCHARGE_TARGET = process.env.INSTANT_DISCHARGE_TARGET as
     | 'production'
     | 'dogfood'
     | 'staging'
     | undefined;
->>>>>>> 34b2f473
 export const COINBASE_WALLET_IOS_APP_STORE_URL = 'https://itunes.apple.com/us/app/coinbase-wallet/id1278383455?mt=8';
 export const COINBASE_WALLET_ANDROID_APP_STORE_URL = 'https://play.google.com/store/apps/details?id=org.toshi&hl=en';
 export const COINBASE_WALLET_SITE_URL = 'https://wallet.coinbase.com/';
