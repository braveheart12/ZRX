<<<<<<< HEAD
import { Order, SignedOrder, ZeroEx } from '0x.js';
import { BigNumber } from '@0xproject/utils';
=======
import { NonceTrackerSubprovider } from '@0xproject/subproviders';
import { addressUtils } from '@0xproject/utils';
>>>>>>> 548246c0
import * as express from 'express';
import * as _ from 'lodash';
import * as Web3 from 'web3';

// HACK: web3 injects XMLHttpRequest into the global scope and ProviderEngine checks XMLHttpRequest
// to know whether it is running in a browser or node environment. We need it to be undefined since
// we are not running in a browser env.
// Filed issue: https://github.com/ethereum/web3.js/issues/844
(global as any).XMLHttpRequest = undefined;
import ProviderEngine = require('web3-provider-engine');
import HookedWalletSubprovider = require('web3-provider-engine/subproviders/hooked-wallet');
import RpcSubprovider = require('web3-provider-engine/subproviders/rpc');

import { configs } from './configs';
import { EtherRequestQueue } from './ether_request_queue';
import { idManagement } from './id_management';
import { RequestQueue } from './request_queue';
import { rpcUrls } from './rpc_urls';
import { utils } from './utils';
import { ZRXRequestQueue } from './zrx_request_queue';

interface ItemByNetworkId<T> {
    [networkId: string]: T;
}

enum RequestedAssetType {
    ETH = 'ETH',
    WETH = 'WETH',
    ZRX = 'ZRX',
}

const FIVE_DAYS_IN_MS = 4.32e8; // TODO: make this configurable

export class Handler {
    private _zeroExByNetworkId: ItemByNetworkId<ZeroEx> = {};
    private _etherRequestQueueByNetworkId: ItemByNetworkId<RequestQueue> = {};
    private _zrxRequestQueueByNetworkId: ItemByNetworkId<RequestQueue> = {};
    private static _dispenseAsset(
        req: express.Request,
        res: express.Response,
        requestQueueByNetworkId: ItemByNetworkId<RequestQueue>,
        requestedAssetType: RequestedAssetType,
    ) {
        const requestQueue = _.get(requestQueueByNetworkId, req.params.networkId);
        if (_.isUndefined(requestQueue)) {
            res.status(400).send('UNSUPPORTED_NETWORK_ID');
            return;
        }
        const didAddToQueue = requestQueue.add(req.params.recipient);
        if (!didAddToQueue) {
            res.status(503).send('QUEUE_IS_FULL');
            return;
        }
        utils.consoleLog(
            `Added ${req.params.recipient} to queue: ${requestedAssetType} networkId: ${req.params.networkId}`,
        );
        res.status(200).end();
    }
    private static _createProviderEngine(rpcUrl: string) {
        const engine = new ProviderEngine();
        engine.addProvider(new NonceSubprovider());
        engine.addProvider(new HookedWalletSubprovider(idManagement));
        engine.addProvider(
            new RpcSubprovider({
                rpcUrl,
            }),
        );
        engine.start();
        return engine;
    }
    constructor() {
        _.forIn(rpcUrls, (rpcUrl: string, networkId: string) => {
            const providerObj = Handler._createProviderEngine(rpcUrl);
            const web3 = new Web3(providerObj);
            const zeroExConfig = {
                networkId: +networkId,
            };
            const zeroEx = new ZeroEx(web3.currentProvider, zeroExConfig);
            this._zeroExByNetworkId[networkId] = zeroEx;
            this._etherRequestQueueByNetworkId[networkId] = new EtherRequestQueue(web3);
            this._zrxRequestQueueByNetworkId[networkId] = new ZRXRequestQueue(web3, zeroEx);
        });
    }
    public getQueueInfo(req: express.Request, res: express.Response) {
        res.setHeader('Content-Type', 'application/json');
        const queueInfo = _.mapValues(rpcUrls, (rpcUrl: string, networkId: string) => {
            const etherRequestQueue = this._etherRequestQueueByNetworkId[networkId];
            const zrxRequestQueue = this._zrxRequestQueueByNetworkId[networkId];
            return {
                ether: {
                    full: etherRequestQueue.isFull(),
                    size: etherRequestQueue.size(),
                },
                zrx: {
                    full: zrxRequestQueue.isFull(),
                    size: zrxRequestQueue.size(),
                },
            };
        });
        const payload = JSON.stringify(queueInfo);
        res.status(200).send(payload);
    }
    public dispenseEther(req: express.Request, res: express.Response) {
        Handler._dispenseAsset(req, res, this._etherRequestQueueByNetworkId, RequestedAssetType.ETH);
    }
    public dispenseZRX(req: express.Request, res: express.Response) {
        Handler._dispenseAsset(req, res, this._zrxRequestQueueByNetworkId, RequestedAssetType.ZRX);
    }
    public async dispenseWETHOrder(req: express.Request, res: express.Response) {
        await this._dispenseOrder(req, res, RequestedAssetType.WETH);
    }
    public async dispenseZRXOrder(req: express.Request, res: express.Response, next: express.NextFunction) {
        await this._dispenseOrder(req, res, RequestedAssetType.ZRX);
    }
    private async _dispenseOrder(req: express.Request, res: express.Response, requestedAssetType: RequestedAssetType) {
        const zeroEx = _.get(this._zeroExByNetworkId, req.params.networkId);
        if (_.isUndefined(zeroEx)) {
            res.status(400).send('UNSUPPORTED_NETWORK_ID');
            return;
        }
        res.setHeader('Content-Type', 'application/json');
        const makerTokenAddress = await zeroEx.tokenRegistry.getTokenAddressBySymbolIfExistsAsync(requestedAssetType);
        if (_.isUndefined(makerTokenAddress)) {
            throw new Error(`Unsupported asset type: ${requestedAssetType}`);
        }
        const takerTokenSymbol =
            requestedAssetType === RequestedAssetType.WETH ? RequestedAssetType.ZRX : RequestedAssetType.WETH;
        const takerTokenAddress = await zeroEx.tokenRegistry.getTokenAddressBySymbolIfExistsAsync(takerTokenSymbol);
        if (_.isUndefined(takerTokenAddress)) {
            throw new Error(`Unsupported asset type: ${requestedAssetType}`);
        }
<<<<<<< HEAD
        const makerTokenAmount = new BigNumber(0.1);
        const takerTokenAmount = new BigNumber(0.1);
        const order: Order = {
            maker: configs.DISPENSER_ADDRESS,
            taker: req.params.recipient,
            makerFee: new BigNumber(0),
            takerFee: new BigNumber(0),
            makerTokenAmount,
            takerTokenAmount,
            makerTokenAddress,
            takerTokenAddress,
            salt: ZeroEx.generatePseudoRandomSalt(),
            exchangeContractAddress: zeroEx.exchange.getContractAddress(),
            feeRecipient: ZeroEx.NULL_ADDRESS,
            expirationUnixTimestampSec: new BigNumber(Date.now() + FIVE_DAYS_IN_MS),
        };
        const orderHash = ZeroEx.getOrderHashHex(order);
        const signature = await zeroEx.signOrderHashAsync(orderHash, configs.DISPENSER_ADDRESS, false);
        const signedOrder = {
            ...order,
            signature,
        };
        const signedOrderHash = ZeroEx.getOrderHashHex(signedOrder);
        const payload = JSON.stringify(signedOrder);
        utils.consoleLog(`Dispensed signed order: ${payload}`);
        res.status(200).send(payload);
=======
        utils.consoleLog(`Added ${lowerCaseRecipientAddress} to queue: ${queueType} networkId: ${networkId}`);
        res.status(200).end();
    }
    // tslint:disable-next-line:prefer-function-over-method
    private _createProviderEngine(rpcUrl: string) {
        const engine = new ProviderEngine();
        engine.addProvider(new NonceTrackerSubprovider());
        engine.addProvider(new HookedWalletSubprovider(idManagement));
        engine.addProvider(
            new RpcSubprovider({
                rpcUrl,
            }),
        );
        engine.start();
        return engine;
    }
    // tslint:disable-next-line:prefer-function-over-method
    private _isValidEthereumAddress(address: string): boolean {
        const lowercaseAddress = address.toLowerCase();
        return addressUtils.isAddress(lowercaseAddress);
>>>>>>> 548246c0
    }
}<|MERGE_RESOLUTION|>--- conflicted
+++ resolved
@@ -1,10 +1,6 @@
-<<<<<<< HEAD
 import { Order, SignedOrder, ZeroEx } from '0x.js';
+import { NonceTrackerSubprovider } from '@0xproject/subproviders';
 import { BigNumber } from '@0xproject/utils';
-=======
-import { NonceTrackerSubprovider } from '@0xproject/subproviders';
-import { addressUtils } from '@0xproject/utils';
->>>>>>> 548246c0
 import * as express from 'express';
 import * as _ from 'lodash';
 import * as Web3 from 'web3';
@@ -65,7 +61,7 @@
     }
     private static _createProviderEngine(rpcUrl: string) {
         const engine = new ProviderEngine();
-        engine.addProvider(new NonceSubprovider());
+        engine.addProvider(new NonceTrackerSubprovider());
         engine.addProvider(new HookedWalletSubprovider(idManagement));
         engine.addProvider(
             new RpcSubprovider({
@@ -136,7 +132,6 @@
         if (_.isUndefined(takerTokenAddress)) {
             throw new Error(`Unsupported asset type: ${requestedAssetType}`);
         }
-<<<<<<< HEAD
         const makerTokenAmount = new BigNumber(0.1);
         const takerTokenAmount = new BigNumber(0.1);
         const order: Order = {
@@ -163,27 +158,5 @@
         const payload = JSON.stringify(signedOrder);
         utils.consoleLog(`Dispensed signed order: ${payload}`);
         res.status(200).send(payload);
-=======
-        utils.consoleLog(`Added ${lowerCaseRecipientAddress} to queue: ${queueType} networkId: ${networkId}`);
-        res.status(200).end();
-    }
-    // tslint:disable-next-line:prefer-function-over-method
-    private _createProviderEngine(rpcUrl: string) {
-        const engine = new ProviderEngine();
-        engine.addProvider(new NonceTrackerSubprovider());
-        engine.addProvider(new HookedWalletSubprovider(idManagement));
-        engine.addProvider(
-            new RpcSubprovider({
-                rpcUrl,
-            }),
-        );
-        engine.start();
-        return engine;
-    }
-    // tslint:disable-next-line:prefer-function-over-method
-    private _isValidEthereumAddress(address: string): boolean {
-        const lowercaseAddress = address.toLowerCase();
-        return addressUtils.isAddress(lowercaseAddress);
->>>>>>> 548246c0
     }
 }