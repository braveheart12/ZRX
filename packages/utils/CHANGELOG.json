--- conflicted
+++ resolved
@@ -1,6 +1,5 @@
 [
     {
-<<<<<<< HEAD
         "version": "1.0.1",
         "changes": [
             {
@@ -10,9 +9,7 @@
         ]
     },
     {
-=======
         "timestamp": 1532043000,
->>>>>>> dc151f72
         "version": "1.0.0",
         "changes": [
             {
