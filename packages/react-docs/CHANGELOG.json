--- conflicted
+++ resolved
@@ -1,17 +1,18 @@
 [
     {
-<<<<<<< HEAD
-        "version": "0.0.15",
+        "version": "0.0.16",
         "changes": [
             {
                 "note": "Nest MD files under versions so that you can update them for future versions"
-=======
+            }
+        ]
+    },
+    {
         "timestamp": 1531149657,
         "version": "0.0.15",
         "changes": [
             {
                 "note": "Dependencies updated"
->>>>>>> 17956efe
             }
         ]
     },
