# CHANGELOG

<<<<<<< HEAD
## v0.10.0 - _TBD, 2018_

* Fix `web3.net.peerCount` to be of type number instead of boolean (#397)
* Support ABIv2 (#401)
=======
## v0.9.11 - _February 16, 2018_

    * Fix `web3.net.peerCount` to be of type number instead of boolean (#397)
>>>>>>> 3a36e062

## v0.9.3 - _January 11, 2018_

    * Fix `getTransactionReceipt` not returning null (#338)
    * Add type for getData on a contract
    * Fixed the `defaultAccount` not allowing for `undefined` value (#320)<|MERGE_RESOLUTION|>--- conflicted
+++ resolved
@@ -1,15 +1,12 @@
 # CHANGELOG
 
-<<<<<<< HEAD
 ## v0.10.0 - _TBD, 2018_
 
-* Fix `web3.net.peerCount` to be of type number instead of boolean (#397)
-* Support ABIv2 (#401)
-=======
+    * Support ABIv2 (#401)
+
 ## v0.9.11 - _February 16, 2018_
 
     * Fix `web3.net.peerCount` to be of type number instead of boolean (#397)
->>>>>>> 3a36e062
 
 ## v0.9.3 - _January 11, 2018_
 
