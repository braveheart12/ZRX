--- conflicted
+++ resolved
@@ -82,11 +82,7 @@
         "nyc": "^11.0.1",
         "shx": "^0.2.2",
         "sinon": "^4.0.0",
-<<<<<<< HEAD
-        "tslint": "5.10.0",
-=======
         "tslint": "5.11.0",
->>>>>>> f3241ff8
         "typedoc": "0xProject/typedoc",
         "typescript": "2.7.1",
         "webpack": "^3.1.0"
