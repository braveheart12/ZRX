{
    "name": "@0xproject/subproviders",
    "version": "0.10.4",
    "engines": {
        "node": ">=6.12"
    },
    "main": "lib/src/index.js",
    "types": "lib/src/index.d.ts",
    "license": "Apache-2.0",
    "scripts": {
        "watch_without_deps": "tsc -w",
        "build": "tsc && copyfiles -u 3 './lib/src/monorepo_scripts/**/*' ./scripts",
        "clean": "shx rm -rf lib scripts",
        "lint": "tslint --project .",
        "run_mocha_unit":
            "mocha --require source-map-support/register --require make-promises-safe lib/test/unit/**/*_test.js --timeout 10000 --bail --exit",
        "run_mocha_integration":
            "mocha --require source-map-support/register --require make-promises-safe lib/test/integration/**/*_test.js --timeout 10000 --bail --exit",
        "test": "npm run test:unit",
        "test:unit:coverage": "nyc npm run test:unit --all && yarn coverage:report:lcov",
        "coverage:report:lcov": "nyc report --reporter=text-lcov > coverage/lcov.info",
        "test:circleci": "npm run test:unit:coverage",
        "test:all": "run-s test:unit test:integration",
        "test:unit": "run-s clean build run_mocha_unit",
        "test:integration": "run-s clean build run_mocha_integration",
        "manual:postpublish": "yarn build; node ./scripts/postpublish.js",
        "docs:stage": "node scripts/stage_docs.js",
        "docs:json": "typedoc --excludePrivate --excludeExternals --target ES5 --json $JSON_FILE_PATH $PROJECT_FILES",
        "upload_docs_json":
            "aws s3 cp generated_docs/index.json $S3_URL --profile 0xproject --grants read=uri=http://acs.amazonaws.com/groups/global/AllUsers --content-type application/json"
    },
    "config": {
        "postpublish": {
            "assets": [],
            "docPublishConfigs": {
                "extraFileIncludes": ["../types/src/index.ts", "../ethereum-types/src/index.ts"],
                "s3BucketPath": "s3://doc-jsons/subproviders/",
                "s3StagingBucketPath": "s3://staging-doc-jsons/subproviders/"
            }
        }
    },
    "dependencies": {
        "@0xproject/assert": "^0.2.12",
<<<<<<< HEAD
        "@0xproject/types": "^1.0.0",
=======
        "@0xproject/types": "^0.8.1",
        "@0xproject/typescript-typings": "^0.4.2",
>>>>>>> aeea3817
        "@0xproject/utils": "^0.7.1",
        "@ledgerhq/hw-app-eth": "^4.3.0",
        "@ledgerhq/hw-transport-u2f": "^4.3.0",
        "ethereum-types": "^0.0.2",
        "bip39": "^2.5.0",
        "bn.js": "^4.11.8",
        "eth-lightwallet": "^3.0.1",
        "ethereumjs-tx": "^1.3.5",
        "ethereumjs-util": "^5.1.1",
        "ganache-core": "0xProject/ganache-core",
        "hdkey": "^0.7.1",
        "lodash": "^4.17.4",
        "semaphore-async-await": "^1.5.1",
        "web3": "^0.20.0",
        "web3-provider-engine": "14.0.6"
    },
    "devDependencies": {
        "@0xproject/monorepo-scripts": "^0.2.1",
        "@0xproject/tslint-config": "^0.4.20",
        "@0xproject/utils": "^0.7.1",
        "@types/bip39": "^2.4.0",
        "@types/bn.js": "^4.11.0",
        "@types/hdkey": "^0.7.0",
        "@types/ethereumjs-tx": "^1.0.0",
        "@types/lodash": "4.14.104",
        "@types/mocha": "^2.2.42",
        "@types/node": "^8.0.53",
        "@types/sinon": "^2.2.2",
        "chai": "^4.0.1",
        "chai-as-promised": "^7.1.0",
        "copyfiles": "^1.2.0",
        "dirty-chai": "^2.0.1",
        "make-promises-safe": "^1.1.0",
        "mocha": "^4.0.1",
        "npm-run-all": "^4.1.2",
        "nyc": "^11.0.1",
        "shx": "^0.2.2",
        "sinon": "^4.0.0",
        "tslint": "5.8.0",
        "typedoc": "0xProject/typedoc",
        "typescript": "2.7.1",
        "webpack": "^3.1.0"
    },
    "optionalDependencies": {
        "@ledgerhq/hw-transport-node-hid": "^4.3.0"
    },
    "publishConfig": {
        "access": "public"
    },
    "browser": {
        "ganache-core": false
    }
}<|MERGE_RESOLUTION|>--- conflicted
+++ resolved
@@ -41,12 +41,7 @@
     },
     "dependencies": {
         "@0xproject/assert": "^0.2.12",
-<<<<<<< HEAD
         "@0xproject/types": "^1.0.0",
-=======
-        "@0xproject/types": "^0.8.1",
-        "@0xproject/typescript-typings": "^0.4.2",
->>>>>>> aeea3817
         "@0xproject/utils": "^0.7.1",
         "@ledgerhq/hw-app-eth": "^4.3.0",
         "@ledgerhq/hw-transport-u2f": "^4.3.0",
