# CHANGELOG

<<<<<<< HEAD
## v0.x.x - _TBD, 2018_

    * Fixed the bug causing order watcher to throw if there is the event with the same signature but different indexed fields (#366)
=======
## v0.x.0 - _TBD, 2018_

    * Add `zeroEx.etherToken.getContractAddressIfExists` (#350)
>>>>>>> 2c7db230

## v0.31.1 - _February 1, 2018_

    * Fix the bug causing order watcher to throw if makerToken === zrx (#357)

## v0.31.0 - _January 30, 2018_

    * Add the `shouldAddPersonalMessagePrefix` parameter to `signOrderHashAsync` so that the
    caller can decide on whether to add the personalMessage prefix before relaying the request
    to the signer. Parity Signer, Ledger and TestRPC add the prefix themselves, Metamask expects
    it to have already been added. (#349)

## v0.30.2 - _January 29, 2018_

    * Add Rinkeby testnet addresses to artifacts  (#337)
    * Move @0xproject/types to dependencies from devDependencies fixing missing type errors

## v0.30.1 - _January 24, 2018_

    * Fix a bug allowing negative fill values  (#212)
    * Fix a bug that made it impossible to pass a custom ZRX address  (#341)

## v0.30.0 - _January 17, 2018_

    * Add an error parameter to the order watcher callback (#312)
    * Fix a bug making it impossible to catch some errors from awaitTransactionMinedAsync (#312)
    * Fix a bug in fillOrdersUpTo validation making it impossible to fill up to if user doesn't have enough balance to fully fill all the orders (#321)

## v0.29.1 - _January 11, 2018_

    * Fixed bignumber config issue #301 (#305)

## v0.29.0 - _December 28, 2017_

    * Assert baseUnit amount supplied to `toUnitAmount` is integer amount. (#287)
    * `toBaseUnitAmount` throws if amount supplied has too many decimals (#287)

## v0.28.0 - _December 20, 2017_

    * Add `etherTokenAddress` arg to `depositAsync` and `withdrawAsync` methods on `zeroEx.etherToken` (#267)
    * Removed accidentally included `unsubscribeAll` method from `zeroEx.proxy`, `zeroEx.etherToken` and `zeroEx.tokenRegistry` (#267)
    * Removed `etherTokenContractAddress` from `ZeroEx` constructor arg `ZeroExConfig` (#267)
    * Rename `SubscriptionOpts` to `BlockRange` (#272)
    * Add `zeroEx.etherToken.subscribe`, `zeroEx.etherToken.unsubscribe`, `zeroEx.etherToken.unsubscribeAll` (#277)
    * Add `zeroEx.etherToken.getLogsAsync` (#277)
    * Add new public types `BlockParamLiteral`, `EtherTokenEvents`, `EtherTokenContractEventArgs`, `DepositContractEventArgs`, `WithdrawalContractEventArgs` (#277)
    * Support `Deposit` and `Withdraw` events on etherToken (#277)
    * Improve the error message when taker is not a string (#278)

## v0.27.1 - _November 28, 2017_

    * Export `TransactionOpts` type

## v0.27.0 - _November 28, 2017_

    * Make `ZeroExConfig` required parameter of `ZeroEx` constructor (#233)
    * Add a required property `networkId` to `ZeroExConfig` (#233)
    * Make all `getContractAddress` functions, `zeroEx.exchange.subscribe`, `zeroEx.exchange.getZRXTokenAddress` sync (#233)
    * Remove `ZeroExError.ContractNotFound` and replace it with contract-specific errors (#233)
    * Make `DecodedLogEvent<A>` contain `LogWithDecodedArgs<A>` under log key instead of merging it in like web3 does (#234)
    * Rename `removed` to `isRemoved` in `DecodedLogEvent<A>` (#234)
    * Add config allowing to specify gasPrice and gasLimit for every transaction sending method (#235)
    * All transaction sending methods now call `estimateGas` if no gas amount was supplied (#235)
    * Modify order validation methods to validate against the `latest` block, not against the `pending` block (#236)

## v0.26.0 - _November 21, 2017_

    * Add post-formatter for logs converting `blockNumber`, `logIndex`, `transactionIndex` from hexes to numbers (#231)
    * Remove support for Async callback types when used in Subscribe functions (#222)
    * In OrderWatcher subscribe to ZRX Token Transfer and Approval events when maker token is different (#225)

## v0.25.1 - _November 13, 2017_

    * Standardise on Cancelled over Canceled (#217)
    * Add missing `DecodedLogEvent` type to exported types (#205)
    * Normalized the transactionReceipt status to be `null|0|1`, 1 meaning transaction execution successful, 0 unsuccessful and `null` if it is a pre-byzantinium transaction. (#200)

## v0.23.0 - _November 12, 2017_

    * Fixed unhandled promise rejection error in subscribe methods (#209)
    * Subscribe callbacks now receive an error object as their first argument

## v0.22.6 - _November 10, 2017_

    * Add a timeout parameter to transaction awaiting (#206)

## v0.22.5 - _November 7, 2017_

    * Re-publish v0.22.4 to fix publishing issue

## v0.22.4 - _October 25, 2017_

    * Upgraded bignumber.js to a new version that ships with native typings

## v0.22.3 - _October 25, 2017_

    * Fixed an issue with new version of testrpc and unlimited proxy allowance (#199)

## v0.22.2 - _October 24, 2017_

    * Fixed rounding of maker fill amount and incorrect validation of partial fees (#197)

## v0.22.0 - _October 16, 2017_

    * Started using `OrderFillRequest` interface instead of `OrderFillOrKillRequest` interface for `zeroEx.exchange.batchFillOrKill` (#187)
    * Removed `OrderFillOrKillRequest` (#187)

## v0.21.4 - _October 13, 2017_

    * Made 0x.js more type-safe by making `getLogsAsync` and `subscribe/subscribeAsync` generics parametrized with arg type (#194)

## v0.21.3 - _October 12, 2017_

    * Fixed a bug causing order fills to throw `INSUFFICIENT_TAKER_ALLOWANCE` (#193)

## v0.21.2 - _October 11, 2017_

    * Exported `ContractEventArg` as a public type (#190)

## v0.21.1 - _October 11, 2017_

    * Fixed a bug in subscriptions (#189)

## v0.21.0 - _October 10, 2017_

    * Complete rewrite of subscription logic (#182)
        * Subscriptions no longer return historical logs. If you want them - use `getLogsAsync`
        * Subscriptions now use [ethereumjs-blockstream](https://github.com/ethereumjs/ethereumjs-blockstream) under the hood
            * Subscriptions correctly handle block re-orgs (forks)
            * Subscriptions correctly backfill logs (connection problems)
            * They no longer setup filters on the underlying nodes, so you can use them with infura without a filter Subprovider
        * Removed `ContractEventEmitter` and added `LogEvent`
        * Renamed `zeroEx.token.subscribeAsync` to `zeroEx.token.subscribe`
        * Added `zeroEx.token.unsubscribe` and `zeroEx.exchange.unsubscribe`
        * Renamed `zeroEx.exchange.stopWatchingAllEventsAsync` to `zeroEx.exhange.unsubscribeAll`
        * Renamed `zeroEx.token.stopWatchingAllEventsAsync` to `zeroEx.token.unsubscribeAll`
    * Fixed the batch fills validation by emulating all balance & proxy allowance changes (#185)

## v0.20.0 - _October 5, 2017_

    * Add `zeroEx.token.getLogsAsync` (#178)
    * Add `zeroEx.exchange.getLogsAsync` (#178)
    * Fixed fees validation when one of the tokens transferred is ZRX (#181)

## v0.19.0 - _September 29, 2017_

    * Made order validation optional  (#172)
    * Added Ropsten testnet support (#173)
    * Fixed a bug causing awaitTransactionMinedAsync to DDos backend nodes (#175)

## v0.18.0 - _September 26, 2017_

    * Added `zeroEx.exchange.validateOrderFillableOrThrowAsync` to simplify orderbook pruning (#170)

## v0.17.0 - _September 26, 2017_

    * Made `zeroEx.exchange.getZRXTokenAddressAsync` public (#171)

## v0.16.0 - _September 20, 2017_

    * Added the ability to specify custom contract addresses to be used with 0x.js (#165)
        * ZeroExConfig.exchangeContractAddress
        * ZeroExConfig.tokenRegistryContractAddress
        * ZeroExConfig.etherTokenContractAddress
    * Added `zeroEx.tokenRegistry.getContractAddressAsync` (#165)

## v0.15.0 - _September 8, 2017_

    * Added the ability to specify a historical `blockNumber` at which to query the blockchain's state when calling a token or exchange method (#161)

## v0.14.2 - _September 7, 2017_

    * Fixed an issue with bignumber.js types not found (#160)

## v0.14.1 - _September 7, 2017_

    * Fixed an issue with Artifact type not found (#159)

## v0.14.0 - _September 6, 2017_

    * Added `zeroEx.exchange.throwLogErrorsAsErrors` method to public interface (#157)
    * Fixed an issue with overlapping async intervals in `zeroEx.awaitTransactionMinedAsync` (#157)
    * Fixed an issue with log decoder returning `BigNumber`s as `strings` (#157)

## v0.13.0 - _September 6, 2017_

    * Made all the functions submitting transactions to the network to immediately return transaction hash (#151)
    * Added `zeroEx.awaitTransactionMinedAsync` (#151)
    * Added `TransactionReceiptWithDecodedLogs`, `LogWithDecodedArgs`, `DecodedLogArgs` to public types (#151)
    * Added signature validation to `validateFillOrderThrowIfInvalidAsync` (#152)

## v0.12.1 - _September 2, 2017_

    * Added the support for web3@1.x.x provider (#142)
    * Added the optional `zeroExConfig`  parameter to the constructor of `ZeroEx` (#139)
    * Added the ability to specify `gasPrice` when instantiating `ZeroEx` (#139)

## v0.11.0 - _August 24, 2017_

    * Added `zeroEx.token.setUnlimitedProxyAllowanceAsync` (#137)
    * Added `zeroEx.token.setUnlimitedAllowanceAsync` (#137)
    * Added `zeroEx.token.UNLIMITED_ALLOWANCE_IN_BASE_UNITS` (#137)

## v0.10.4 - _Aug 24, 2017_

    * Fixed a bug where checksummed addresses were being pulled from artifacts and not lower-cased. (#135)

## v0.10.1 - _Aug 24, 2017_

    * Added `zeroEx.exchange.validateFillOrderThrowIfInvalidAsync` (#128)
    * Added `zeroEx.exchange.validateFillOrKillOrderThrowIfInvalidAsync` (#128)
    * Added `zeroEx.exchange.validateCancelOrderThrowIfInvalidAsync` (#128)
    * Added `zeroEx.exchange.isRoundingErrorAsync` (#128)
    * Added `zeroEx.proxy.getContractAddressAsync` (#130)
    * Added `zeroEx.tokenRegistry.getTokenAddressesAsync` (#132)
    * Added `zeroEx.tokenRegistry.getTokenAddressBySymbolIfExistsAsync` (#132)
    * Added `zeroEx.tokenRegistry.getTokenAddressByNameIfExistsAsync` (#132)
    * Added `zeroEx.tokenRegistry.getTokenBySymbolIfExistsAsync` (#132)
    * Added `zeroEx.tokenRegistry.getTokenByNameIfExistsAsync` (#132)
    * Added clear error message when checksummed address is passed to a public method (#124)
    * Fixes the description of `shouldThrowOnInsufficientBalanceOrAllowance` in docs (#127)

## v0.9.3 - _Aug 22, 2017_

    * Update contract artifacts to include latest Kovan and Mainnet deploys (#118)

## v0.9.2 - _Aug 21, 2017_

    * *This version was unpublished because of a publishing issue.*
    * Update contract artifacts to include latest Kovan and Mainnet deploys (#118)

## v0.9.1 - _Aug. 16, 2017_

    * Fixed the bug causing `zeroEx.token.getBalanceAsync()` to fail if no addresses available (#120)

## v0.9.0 - _Jul. 26, 2017_

    * Migrated to the new version of smart contracts (#101)
    * Removed the ability to call methods on multiple authorized Exchange smart contracts (#106)
    * Made `zeroEx.getOrderHashHex` a static method (#107)
    * Cached `net_version` requests and invalidate the cache on calls to `setProvider` (#95)
    * Renamed `zeroEx.exchange.batchCancelOrderAsync` to `zeroEx.exchange.batchCancelOrdersAsync`
    * Renamed `zeroEx.exchange.batchFillOrderAsync` to `zeroEx.exchange.batchFillOrdersAsync`
    * Updated to typescript v2.4 (#104)
    * Fixed an issue with incorrect balance/allowance validation when ZRX is one of the tokens traded (#109)

## v0.8.0 - _Jul. 4, 2017_

    * Added the ability to call methods on different authorized versions of the Exchange smart contract (#82)
    * Updated contract artifacts to reflect latest changes to the smart contracts (0xproject/contracts#59)
    * Added `zeroEx.proxy.isAuthorizedAsync` and `zeroEx.proxy.getAuthorizedAddressesAsync` (#89)
    * Added `zeroEx.token.subscribeAsync` (#90)
    * Made contract invalidation functions private (#90)
        * `zeroEx.token.invalidateContractInstancesAsync`
        * `zeroEx.exchange.invalidateContractInstancesAsync`
        * `zeroEx.proxy.invalidateContractInstance`
        * `zeroEx.tokenRegistry.invalidateContractInstance`
    * Fixed the bug where `zeroEx.setProviderAsync` didn't invalidate etherToken contract's instance

## v0.7.1 - _Jun. 26, 2017_

    * Added the ability to convert Ether to wrapped Ether tokens and back via `zeroEx.etherToken.depostAsync` and `zeroEx.etherToken.withdrawAsync` (#81)

## v0.7.0 - _Jun. 22, 2017_

    * Added Kovan smart contract artifacts (#78)
    * Started returning fillAmount from `fillOrderAsync` and `fillUpToAsync` (#72)
    * Started returning cancelledAmount from `cancelOrderAsync` (#72)
    * Renamed type `LogCancelArgs` to `LogCancelContractEventArgs` and `LogFillArgs` to `LogFillContractEventArgs`

## v0.6.2 - _Jun. 21, 2017_

    * Reduced bundle size
    * Improved documentation

## v0.6.1 - _Jun. 19, 2017_

    * Improved documentation

## v0.6.0 - _Jun. 19, 2017_

    * Made `ZeroEx` class accept `Web3Provider` instance instead of `Web3` instance
    * Added types for contract event arguments

## v0.5.2 - _Jun. 15, 2017_

    * Fixed the bug in `postpublish` script that caused that only unminified UMD bundle was uploaded to release page

## v0.5.1 - _Jun. 15, 2017_

    * Added `postpublish` script to publish to Github Releases with assets.<|MERGE_RESOLUTION|>--- conflicted
+++ resolved
@@ -1,14 +1,9 @@
 # CHANGELOG
 
-<<<<<<< HEAD
 ## v0.x.x - _TBD, 2018_
 
     * Fixed the bug causing order watcher to throw if there is the event with the same signature but different indexed fields (#366)
-=======
-## v0.x.0 - _TBD, 2018_
-
     * Add `zeroEx.etherToken.getContractAddressIfExists` (#350)
->>>>>>> 2c7db230
 
 ## v0.31.1 - _February 1, 2018_
 
