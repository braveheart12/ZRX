import { BlockchainLifecycle } from '@0xproject/dev-utils';
import { assetProxyUtils, orderHashUtils } from '@0xproject/order-utils';
<<<<<<< HEAD
import { AssetProxyId, RevertReasons, SignedOrder } from '@0xproject/types';
=======
import { AssetProxyId, RevertReason, SignedOrder } from '@0xproject/types';
>>>>>>> 1bc742ae
import { BigNumber } from '@0xproject/utils';
import { Web3Wrapper } from '@0xproject/web3-wrapper';
import * as chai from 'chai';
import { LogWithDecodedArgs } from 'ethereum-types';
import ethUtil = require('ethereumjs-util');

import { DummyERC20TokenContract } from '../../src/generated_contract_wrappers/dummy_e_r_c20_token';
import { DummyERC721TokenContract } from '../../src/generated_contract_wrappers/dummy_e_r_c721_token';
import { ERC20ProxyContract } from '../../src/generated_contract_wrappers/e_r_c20_proxy';
import { ERC721ProxyContract } from '../../src/generated_contract_wrappers/e_r_c721_proxy';
import { CancelContractEventArgs, ExchangeContract } from '../../src/generated_contract_wrappers/exchange';
import { artifacts } from '../../src/utils/artifacts';
import {
    expectRevertOrAlwaysFailingTransactionAsync,
    expectRevertReasonOrAlwaysFailingTransactionAsync,
} from '../../src/utils/assertions';
import { chaiSetup } from '../../src/utils/chai_setup';
import { constants } from '../../src/utils/constants';
import { ERC20Wrapper } from '../../src/utils/erc20_wrapper';
import { ERC721Wrapper } from '../../src/utils/erc721_wrapper';
import { ExchangeWrapper } from '../../src/utils/exchange_wrapper';
import { OrderFactory } from '../../src/utils/order_factory';
import { ERC20BalancesByOwner } from '../../src/utils/types';
import { provider, txDefaults, web3Wrapper } from '../../src/utils/web3_wrapper';

chaiSetup.configure();
const expect = chai.expect;
const blockchainLifecycle = new BlockchainLifecycle(web3Wrapper);
// tslint:disable:no-unnecessary-type-assertion
describe('Exchange core', () => {
    let makerAddress: string;
    let owner: string;
    let takerAddress: string;
    let feeRecipientAddress: string;

    let erc20TokenA: DummyERC20TokenContract;
    let erc20TokenB: DummyERC20TokenContract;
    let zrxToken: DummyERC20TokenContract;
    let erc721Token: DummyERC721TokenContract;
    let exchange: ExchangeContract;
    let erc20Proxy: ERC20ProxyContract;
    let erc721Proxy: ERC721ProxyContract;

    let signedOrder: SignedOrder;
    let erc20Balances: ERC20BalancesByOwner;
    let exchangeWrapper: ExchangeWrapper;
    let erc20Wrapper: ERC20Wrapper;
    let erc721Wrapper: ERC721Wrapper;
    let orderFactory: OrderFactory;

    let erc721MakerAssetIds: BigNumber[];
    let erc721TakerAssetIds: BigNumber[];

    let defaultMakerAssetAddress: string;
    let defaultTakerAssetAddress: string;

    before(async () => {
        await blockchainLifecycle.startAsync();
    });
    after(async () => {
        await blockchainLifecycle.revertAsync();
    });
    before(async () => {
        const accounts = await web3Wrapper.getAvailableAddressesAsync();
        const usedAddresses = ([owner, makerAddress, takerAddress, feeRecipientAddress] = accounts);

        erc20Wrapper = new ERC20Wrapper(provider, usedAddresses, owner);
        erc721Wrapper = new ERC721Wrapper(provider, usedAddresses, owner);

        [erc20TokenA, erc20TokenB, zrxToken] = await erc20Wrapper.deployDummyTokensAsync(
            constants.NUM_DUMMY_ERC20_TO_DEPLOY,
            constants.DUMMY_TOKEN_DECIMALS,
        );
        erc20Proxy = await erc20Wrapper.deployProxyAsync();
        await erc20Wrapper.setBalancesAndAllowancesAsync();

        [erc721Token] = await erc721Wrapper.deployDummyTokensAsync();
        erc721Proxy = await erc721Wrapper.deployProxyAsync();
        await erc721Wrapper.setBalancesAndAllowancesAsync();
        const erc721Balances = await erc721Wrapper.getBalancesAsync();
        erc721MakerAssetIds = erc721Balances[makerAddress][erc721Token.address];
        erc721TakerAssetIds = erc721Balances[takerAddress][erc721Token.address];

        exchange = await ExchangeContract.deployFrom0xArtifactAsync(
            artifacts.Exchange,
            provider,
            txDefaults,
            assetProxyUtils.encodeERC20AssetData(zrxToken.address),
        );
        exchangeWrapper = new ExchangeWrapper(exchange, provider);
        await exchangeWrapper.registerAssetProxyAsync(AssetProxyId.ERC20, erc20Proxy.address, owner);
        await exchangeWrapper.registerAssetProxyAsync(AssetProxyId.ERC721, erc721Proxy.address, owner);

        await web3Wrapper.awaitTransactionSuccessAsync(
            await erc20Proxy.addAuthorizedAddress.sendTransactionAsync(exchange.address, {
                from: owner,
            }),
            constants.AWAIT_TRANSACTION_MINED_MS,
        );
        await web3Wrapper.awaitTransactionSuccessAsync(
            await erc721Proxy.addAuthorizedAddress.sendTransactionAsync(exchange.address, {
                from: owner,
            }),
            constants.AWAIT_TRANSACTION_MINED_MS,
        );

        defaultMakerAssetAddress = erc20TokenA.address;
        defaultTakerAssetAddress = erc20TokenB.address;

        const defaultOrderParams = {
            ...constants.STATIC_ORDER_PARAMS,
            exchangeAddress: exchange.address,
            makerAddress,
            feeRecipientAddress,
            makerAssetData: assetProxyUtils.encodeERC20AssetData(defaultMakerAssetAddress),
            takerAssetData: assetProxyUtils.encodeERC20AssetData(defaultTakerAssetAddress),
        };
        const privateKey = constants.TESTRPC_PRIVATE_KEYS[accounts.indexOf(makerAddress)];
        orderFactory = new OrderFactory(privateKey, defaultOrderParams);
    });
    beforeEach(async () => {
        await blockchainLifecycle.startAsync();
    });
    afterEach(async () => {
        await blockchainLifecycle.revertAsync();
    });
    describe('fillOrder', () => {
        beforeEach(async () => {
            erc20Balances = await erc20Wrapper.getBalancesAsync();
            signedOrder = orderFactory.newSignedOrder();
        });
<<<<<<< HEAD
=======
        it('should transfer the correct amounts when makerAssetAmount === takerAssetAmount', async () => {
            signedOrder = orderFactory.newSignedOrder({
                makerAssetAmount: Web3Wrapper.toBaseUnitAmount(new BigNumber(100), 18),
                takerAssetAmount: Web3Wrapper.toBaseUnitAmount(new BigNumber(100), 18),
            });

            const takerAssetFilledAmountBefore = await exchangeWrapper.getTakerAssetFilledAmountAsync(
                orderHashUtils.getOrderHashHex(signedOrder),
            );
            expect(takerAssetFilledAmountBefore).to.be.bignumber.equal(0);

            const takerAssetFillAmount = signedOrder.takerAssetAmount.div(2);
            await exchangeWrapper.fillOrderAsync(signedOrder, takerAddress, { takerAssetFillAmount });

            const makerAmountBoughtAfter = await exchangeWrapper.getTakerAssetFilledAmountAsync(
                orderHashUtils.getOrderHashHex(signedOrder),
            );
            expect(makerAmountBoughtAfter).to.be.bignumber.equal(takerAssetFillAmount);

            const newBalances = await erc20Wrapper.getBalancesAsync();

            const makerAssetFilledAmount = takerAssetFillAmount
                .times(signedOrder.makerAssetAmount)
                .dividedToIntegerBy(signedOrder.takerAssetAmount);
            const makerFeePaid = signedOrder.makerFee
                .times(makerAssetFilledAmount)
                .dividedToIntegerBy(signedOrder.makerAssetAmount);
            const takerFeePaid = signedOrder.takerFee
                .times(makerAssetFilledAmount)
                .dividedToIntegerBy(signedOrder.makerAssetAmount);
            expect(newBalances[makerAddress][defaultMakerAssetAddress]).to.be.bignumber.equal(
                erc20Balances[makerAddress][defaultMakerAssetAddress].minus(makerAssetFilledAmount),
            );
            expect(newBalances[makerAddress][defaultTakerAssetAddress]).to.be.bignumber.equal(
                erc20Balances[makerAddress][defaultTakerAssetAddress].add(takerAssetFillAmount),
            );
            expect(newBalances[makerAddress][zrxToken.address]).to.be.bignumber.equal(
                erc20Balances[makerAddress][zrxToken.address].minus(makerFeePaid),
            );
            expect(newBalances[takerAddress][defaultTakerAssetAddress]).to.be.bignumber.equal(
                erc20Balances[takerAddress][defaultTakerAssetAddress].minus(takerAssetFillAmount),
            );
            expect(newBalances[takerAddress][defaultMakerAssetAddress]).to.be.bignumber.equal(
                erc20Balances[takerAddress][defaultMakerAssetAddress].add(makerAssetFilledAmount),
            );
            expect(newBalances[takerAddress][zrxToken.address]).to.be.bignumber.equal(
                erc20Balances[takerAddress][zrxToken.address].minus(takerFeePaid),
            );
            expect(newBalances[feeRecipientAddress][zrxToken.address]).to.be.bignumber.equal(
                erc20Balances[feeRecipientAddress][zrxToken.address].add(makerFeePaid.add(takerFeePaid)),
            );
        });

        it('should transfer the correct amounts when makerAssetAmount > takerAssetAmount', async () => {
            signedOrder = orderFactory.newSignedOrder({
                makerAssetAmount: Web3Wrapper.toBaseUnitAmount(new BigNumber(200), 18),
                takerAssetAmount: Web3Wrapper.toBaseUnitAmount(new BigNumber(100), 18),
            });

            const takerAssetFilledAmountBefore = await exchangeWrapper.getTakerAssetFilledAmountAsync(
                orderHashUtils.getOrderHashHex(signedOrder),
            );
            expect(takerAssetFilledAmountBefore).to.be.bignumber.equal(0);

            const takerAssetFillAmount = signedOrder.takerAssetAmount.div(2);
            await exchangeWrapper.fillOrderAsync(signedOrder, takerAddress, { takerAssetFillAmount });

            const makerAmountBoughtAfter = await exchangeWrapper.getTakerAssetFilledAmountAsync(
                orderHashUtils.getOrderHashHex(signedOrder),
            );
            expect(makerAmountBoughtAfter).to.be.bignumber.equal(takerAssetFillAmount);

            const newBalances = await erc20Wrapper.getBalancesAsync();

            const makerAssetFilledAmount = takerAssetFillAmount
                .times(signedOrder.makerAssetAmount)
                .dividedToIntegerBy(signedOrder.takerAssetAmount);
            const makerFeePaid = signedOrder.makerFee
                .times(makerAssetFilledAmount)
                .dividedToIntegerBy(signedOrder.makerAssetAmount);
            const takerFeePaid = signedOrder.takerFee
                .times(makerAssetFilledAmount)
                .dividedToIntegerBy(signedOrder.makerAssetAmount);
            expect(newBalances[makerAddress][defaultMakerAssetAddress]).to.be.bignumber.equal(
                erc20Balances[makerAddress][defaultMakerAssetAddress].minus(makerAssetFilledAmount),
            );
            expect(newBalances[makerAddress][defaultTakerAssetAddress]).to.be.bignumber.equal(
                erc20Balances[makerAddress][defaultTakerAssetAddress].add(takerAssetFillAmount),
            );
            expect(newBalances[makerAddress][zrxToken.address]).to.be.bignumber.equal(
                erc20Balances[makerAddress][zrxToken.address].minus(makerFeePaid),
            );
            expect(newBalances[takerAddress][defaultTakerAssetAddress]).to.be.bignumber.equal(
                erc20Balances[takerAddress][defaultTakerAssetAddress].minus(takerAssetFillAmount),
            );
            expect(newBalances[takerAddress][defaultMakerAssetAddress]).to.be.bignumber.equal(
                erc20Balances[takerAddress][defaultMakerAssetAddress].add(makerAssetFilledAmount),
            );
            expect(newBalances[takerAddress][zrxToken.address]).to.be.bignumber.equal(
                erc20Balances[takerAddress][zrxToken.address].minus(takerFeePaid),
            );
            expect(newBalances[feeRecipientAddress][zrxToken.address]).to.be.bignumber.equal(
                erc20Balances[feeRecipientAddress][zrxToken.address].add(makerFeePaid.add(takerFeePaid)),
            );
        });

        it('should transfer the correct amounts when makerAssetAmount < takerAssetAmount', async () => {
            signedOrder = orderFactory.newSignedOrder({
                makerAssetAmount: Web3Wrapper.toBaseUnitAmount(new BigNumber(100), 18),
                takerAssetAmount: Web3Wrapper.toBaseUnitAmount(new BigNumber(200), 18),
            });

            const takerAssetFilledAmountBefore = await exchangeWrapper.getTakerAssetFilledAmountAsync(
                orderHashUtils.getOrderHashHex(signedOrder),
            );
            expect(takerAssetFilledAmountBefore).to.be.bignumber.equal(0);

            const takerAssetFillAmount = signedOrder.takerAssetAmount.div(2);
            await exchangeWrapper.fillOrderAsync(signedOrder, takerAddress, { takerAssetFillAmount });

            const makerAmountBoughtAfter = await exchangeWrapper.getTakerAssetFilledAmountAsync(
                orderHashUtils.getOrderHashHex(signedOrder),
            );
            expect(makerAmountBoughtAfter).to.be.bignumber.equal(takerAssetFillAmount);

            const newBalances = await erc20Wrapper.getBalancesAsync();

            const makerAssetFilledAmount = takerAssetFillAmount
                .times(signedOrder.makerAssetAmount)
                .dividedToIntegerBy(signedOrder.takerAssetAmount);
            const makerFeePaid = signedOrder.makerFee
                .times(makerAssetFilledAmount)
                .dividedToIntegerBy(signedOrder.makerAssetAmount);
            const takerFeePaid = signedOrder.takerFee
                .times(makerAssetFilledAmount)
                .dividedToIntegerBy(signedOrder.makerAssetAmount);
            expect(newBalances[makerAddress][defaultMakerAssetAddress]).to.be.bignumber.equal(
                erc20Balances[makerAddress][defaultMakerAssetAddress].minus(makerAssetFilledAmount),
            );
            expect(newBalances[makerAddress][defaultTakerAssetAddress]).to.be.bignumber.equal(
                erc20Balances[makerAddress][defaultTakerAssetAddress].add(takerAssetFillAmount),
            );
            expect(newBalances[makerAddress][zrxToken.address]).to.be.bignumber.equal(
                erc20Balances[makerAddress][zrxToken.address].minus(makerFeePaid),
            );
            expect(newBalances[takerAddress][defaultTakerAssetAddress]).to.be.bignumber.equal(
                erc20Balances[takerAddress][defaultTakerAssetAddress].minus(takerAssetFillAmount),
            );
            expect(newBalances[takerAddress][defaultMakerAssetAddress]).to.be.bignumber.equal(
                erc20Balances[takerAddress][defaultMakerAssetAddress].add(makerAssetFilledAmount),
            );
            expect(newBalances[takerAddress][zrxToken.address]).to.be.bignumber.equal(
                erc20Balances[takerAddress][zrxToken.address].minus(takerFeePaid),
            );
            expect(newBalances[feeRecipientAddress][zrxToken.address]).to.be.bignumber.equal(
                erc20Balances[feeRecipientAddress][zrxToken.address].add(makerFeePaid.add(takerFeePaid)),
            );
        });

        it('should transfer the correct amounts when taker is specified and order is claimed by taker', async () => {
            signedOrder = orderFactory.newSignedOrder({
                takerAddress,
                makerAssetAmount: Web3Wrapper.toBaseUnitAmount(new BigNumber(100), 18),
                takerAssetAmount: Web3Wrapper.toBaseUnitAmount(new BigNumber(200), 18),
            });

            const takerAssetFilledAmountBefore = await exchangeWrapper.getTakerAssetFilledAmountAsync(
                orderHashUtils.getOrderHashHex(signedOrder),
            );
            expect(takerAssetFilledAmountBefore).to.be.bignumber.equal(0);

            const takerAssetFillAmount = signedOrder.takerAssetAmount.div(2);
            await exchangeWrapper.fillOrderAsync(signedOrder, takerAddress, { takerAssetFillAmount });

            const makerAmountBoughtAfter = await exchangeWrapper.getTakerAssetFilledAmountAsync(
                orderHashUtils.getOrderHashHex(signedOrder),
            );
            const expectedMakerAmountBoughtAfter = takerAssetFillAmount.add(takerAssetFilledAmountBefore);
            expect(makerAmountBoughtAfter).to.be.bignumber.equal(expectedMakerAmountBoughtAfter);

            const newBalances = await erc20Wrapper.getBalancesAsync();

            const makerAssetFilledAmount = takerAssetFillAmount
                .times(signedOrder.makerAssetAmount)
                .dividedToIntegerBy(signedOrder.takerAssetAmount);
            const makerFeePaid = signedOrder.makerFee
                .times(makerAssetFilledAmount)
                .dividedToIntegerBy(signedOrder.makerAssetAmount);
            const takerFeePaid = signedOrder.takerFee
                .times(makerAssetFilledAmount)
                .dividedToIntegerBy(signedOrder.makerAssetAmount);
            expect(newBalances[makerAddress][defaultMakerAssetAddress]).to.be.bignumber.equal(
                erc20Balances[makerAddress][defaultMakerAssetAddress].minus(makerAssetFilledAmount),
            );
            expect(newBalances[makerAddress][defaultTakerAssetAddress]).to.be.bignumber.equal(
                erc20Balances[makerAddress][defaultTakerAssetAddress].add(takerAssetFillAmount),
            );
            expect(newBalances[makerAddress][zrxToken.address]).to.be.bignumber.equal(
                erc20Balances[makerAddress][zrxToken.address].minus(makerFeePaid),
            );
            expect(newBalances[takerAddress][defaultTakerAssetAddress]).to.be.bignumber.equal(
                erc20Balances[takerAddress][defaultTakerAssetAddress].minus(takerAssetFillAmount),
            );
            expect(newBalances[takerAddress][defaultMakerAssetAddress]).to.be.bignumber.equal(
                erc20Balances[takerAddress][defaultMakerAssetAddress].add(makerAssetFilledAmount),
            );
            expect(newBalances[takerAddress][zrxToken.address]).to.be.bignumber.equal(
                erc20Balances[takerAddress][zrxToken.address].minus(takerFeePaid),
            );
            expect(newBalances[feeRecipientAddress][zrxToken.address]).to.be.bignumber.equal(
                erc20Balances[feeRecipientAddress][zrxToken.address].add(makerFeePaid.add(takerFeePaid)),
            );
        });

        it('should fill remaining value if takerAssetFillAmount > remaining takerAssetAmount', async () => {
            const takerAssetFillAmount = signedOrder.takerAssetAmount.div(2);
            await exchangeWrapper.fillOrderAsync(signedOrder, takerAddress, { takerAssetFillAmount });

            const res = await exchangeWrapper.fillOrderAsync(signedOrder, takerAddress, {
                takerAssetFillAmount: signedOrder.takerAssetAmount,
            });
            const log = res.logs[0] as LogWithDecodedArgs<FillContractEventArgs>;
            expect(log.args.takerAssetFilledAmount).to.be.bignumber.equal(
                signedOrder.takerAssetAmount.minus(takerAssetFillAmount),
            );
            const newBalances = await erc20Wrapper.getBalancesAsync();

            expect(newBalances[makerAddress][defaultMakerAssetAddress]).to.be.bignumber.equal(
                erc20Balances[makerAddress][defaultMakerAssetAddress].minus(signedOrder.makerAssetAmount),
            );
            expect(newBalances[makerAddress][defaultTakerAssetAddress]).to.be.bignumber.equal(
                erc20Balances[makerAddress][defaultTakerAssetAddress].add(signedOrder.takerAssetAmount),
            );
            expect(newBalances[makerAddress][zrxToken.address]).to.be.bignumber.equal(
                erc20Balances[makerAddress][zrxToken.address].minus(signedOrder.makerFee),
            );
            expect(newBalances[takerAddress][defaultTakerAssetAddress]).to.be.bignumber.equal(
                erc20Balances[takerAddress][defaultTakerAssetAddress].minus(signedOrder.takerAssetAmount),
            );
            expect(newBalances[takerAddress][defaultMakerAssetAddress]).to.be.bignumber.equal(
                erc20Balances[takerAddress][defaultMakerAssetAddress].add(signedOrder.makerAssetAmount),
            );
            expect(newBalances[takerAddress][zrxToken.address]).to.be.bignumber.equal(
                erc20Balances[takerAddress][zrxToken.address].minus(signedOrder.takerFee),
            );
            expect(newBalances[feeRecipientAddress][zrxToken.address]).to.be.bignumber.equal(
                erc20Balances[feeRecipientAddress][zrxToken.address].add(
                    signedOrder.makerFee.add(signedOrder.takerFee),
                ),
            );
        });

        it('should log 1 event with the correct arguments when order has a feeRecipient', async () => {
            const divisor = 2;
            const res = await exchangeWrapper.fillOrderAsync(signedOrder, takerAddress, {
                takerAssetFillAmount: signedOrder.takerAssetAmount.div(divisor),
            });
            expect(res.logs).to.have.length(1);

            const log = res.logs[0] as LogWithDecodedArgs<FillContractEventArgs>;
            const logArgs = log.args;
            const expectedFilledMakerAssetAmount = signedOrder.makerAssetAmount.div(divisor);
            const expectedFilledTakerAssetAmount = signedOrder.takerAssetAmount.div(divisor);
            const expectedFeeMPaid = signedOrder.makerFee.div(divisor);
            const expectedFeeTPaid = signedOrder.takerFee.div(divisor);

            expect(signedOrder.makerAddress).to.be.equal(logArgs.makerAddress);
            expect(takerAddress).to.be.equal(logArgs.takerAddress);
            expect(takerAddress).to.be.equal(logArgs.senderAddress);
            expect(signedOrder.feeRecipientAddress).to.be.equal(logArgs.feeRecipientAddress);
            expect(signedOrder.makerAssetData).to.be.equal(logArgs.makerAssetData);
            expect(signedOrder.takerAssetData).to.be.equal(logArgs.takerAssetData);
            expect(expectedFilledMakerAssetAmount).to.be.bignumber.equal(logArgs.makerAssetFilledAmount);
            expect(expectedFilledTakerAssetAmount).to.be.bignumber.equal(logArgs.takerAssetFilledAmount);
            expect(expectedFeeMPaid).to.be.bignumber.equal(logArgs.makerFeePaid);
            expect(expectedFeeTPaid).to.be.bignumber.equal(logArgs.takerFeePaid);
            expect(orderHashUtils.getOrderHashHex(signedOrder)).to.be.equal(logArgs.orderHash);
        });

        it('should throw when taker is specified and order is claimed by other', async () => {
            signedOrder = orderFactory.newSignedOrder({
                takerAddress: feeRecipientAddress,
                makerAssetAmount: Web3Wrapper.toBaseUnitAmount(new BigNumber(100), 18),
                takerAssetAmount: Web3Wrapper.toBaseUnitAmount(new BigNumber(200), 18),
            });
            return expectRevertReasonOrAlwaysFailingTransactionAsync(
                exchangeWrapper.fillOrderAsync(signedOrder, takerAddress),
                RevertReason.InvalidTaker,
            );
        });
>>>>>>> 1bc742ae

        it('should throw if signature is invalid', async () => {
            signedOrder = orderFactory.newSignedOrder({
                makerAssetAmount: Web3Wrapper.toBaseUnitAmount(new BigNumber(10), 18),
            });

            const v = ethUtil.toBuffer(signedOrder.signature.slice(0, 4));
            const invalidR = ethUtil.sha3('invalidR');
            const invalidS = ethUtil.sha3('invalidS');
            const signatureType = ethUtil.toBuffer(`0x${signedOrder.signature.slice(-2)}`);
            const invalidSigBuff = Buffer.concat([v, invalidR, invalidS, signatureType]);
            const invalidSigHex = `0x${invalidSigBuff.toString('hex')}`;
            signedOrder.signature = invalidSigHex;
            return expectRevertReasonOrAlwaysFailingTransactionAsync(
<<<<<<< HEAD
                exchangeWrapper.fillOrderAsync(signedOrder, takerAddress),
                RevertReasons.InvalidOrderSignature,
=======
                exchangeWrapper.fillOrderAsync(signedOrder, takerAddress),
                RevertReason.InvalidOrderSignature,
            );
        });

        it('should throw if makerAssetAmount is 0', async () => {
            signedOrder = orderFactory.newSignedOrder({
                makerAssetAmount: new BigNumber(0),
            });

            return expectRevertReasonOrAlwaysFailingTransactionAsync(
                exchangeWrapper.fillOrderAsync(signedOrder, takerAddress),
                RevertReason.OrderUnfillable,
            );
        });

        it('should throw if takerAssetAmount is 0', async () => {
            signedOrder = orderFactory.newSignedOrder({
                takerAssetAmount: new BigNumber(0),
            });

            return expectRevertReasonOrAlwaysFailingTransactionAsync(
                exchangeWrapper.fillOrderAsync(signedOrder, takerAddress),
                RevertReason.OrderUnfillable,
            );
        });

        it('should throw if takerAssetFillAmount is 0', async () => {
            signedOrder = orderFactory.newSignedOrder();

            return expectRevertReasonOrAlwaysFailingTransactionAsync(
                exchangeWrapper.fillOrderAsync(signedOrder, takerAddress, {
                    takerAssetFillAmount: new BigNumber(0),
                }),
                RevertReason.InvalidTakerAmount,
            );
        });

        it('should throw if maker erc20Balances are too low to fill order', async () => {
            signedOrder = orderFactory.newSignedOrder({
                makerAssetAmount: Web3Wrapper.toBaseUnitAmount(new BigNumber(100000), 18),
            });

            return expectRevertReasonOrAlwaysFailingTransactionAsync(
                exchangeWrapper.fillOrderAsync(signedOrder, takerAddress),
                RevertReason.TransferFailed,
            );
        });

        it('should throw if taker erc20Balances are too low to fill order', async () => {
            signedOrder = orderFactory.newSignedOrder({
                takerAssetAmount: Web3Wrapper.toBaseUnitAmount(new BigNumber(100000), 18),
            });
            return expectRevertReasonOrAlwaysFailingTransactionAsync(
                exchangeWrapper.fillOrderAsync(signedOrder, takerAddress),
                RevertReason.TransferFailed,
            );
        });

        it('should throw if maker allowances are too low to fill order', async () => {
            await web3Wrapper.awaitTransactionSuccessAsync(
                await erc20TokenA.approve.sendTransactionAsync(erc20Proxy.address, new BigNumber(0), {
                    from: makerAddress,
                }),
                constants.AWAIT_TRANSACTION_MINED_MS,
            );
            return expectRevertReasonOrAlwaysFailingTransactionAsync(
                exchangeWrapper.fillOrderAsync(signedOrder, takerAddress),
                RevertReason.TransferFailed,
            );
        });

        it('should throw if taker allowances are too low to fill order', async () => {
            await web3Wrapper.awaitTransactionSuccessAsync(
                await erc20TokenB.approve.sendTransactionAsync(erc20Proxy.address, new BigNumber(0), {
                    from: takerAddress,
                }),
                constants.AWAIT_TRANSACTION_MINED_MS,
            );
            return expectRevertReasonOrAlwaysFailingTransactionAsync(
                exchangeWrapper.fillOrderAsync(signedOrder, takerAddress),
                RevertReason.TransferFailed,
            );
        });

        it('should throw if an order is expired', async () => {
            signedOrder = orderFactory.newSignedOrder({
                expirationTimeSeconds: new BigNumber(Math.floor((Date.now() - 10000) / 1000)),
            });
            return expectRevertReasonOrAlwaysFailingTransactionAsync(
                exchangeWrapper.fillOrderAsync(signedOrder, takerAddress),
                RevertReason.OrderUnfillable,
>>>>>>> 1bc742ae
            );
        });

        it('should throw if no value is filled', async () => {
            signedOrder = orderFactory.newSignedOrder();
            await exchangeWrapper.fillOrderAsync(signedOrder, takerAddress);
            return expectRevertReasonOrAlwaysFailingTransactionAsync(
                exchangeWrapper.fillOrderAsync(signedOrder, takerAddress),
<<<<<<< HEAD
                RevertReasons.OrderUnfillable,
=======
                RevertReason.OrderUnfillable,
>>>>>>> 1bc742ae
            );
        });
    });

    describe('cancelOrder', () => {
        beforeEach(async () => {
            erc20Balances = await erc20Wrapper.getBalancesAsync();
            signedOrder = orderFactory.newSignedOrder();
        });

        it('should throw if not sent by maker', async () => {
            return expectRevertReasonOrAlwaysFailingTransactionAsync(
                exchangeWrapper.cancelOrderAsync(signedOrder, takerAddress),
<<<<<<< HEAD
                RevertReasons.InvalidMaker,
=======
                RevertReason.InvalidMaker,
>>>>>>> 1bc742ae
            );
        });

        it('should throw if makerAssetAmount is 0', async () => {
            signedOrder = orderFactory.newSignedOrder({
                makerAssetAmount: new BigNumber(0),
            });

            return expectRevertReasonOrAlwaysFailingTransactionAsync(
                exchangeWrapper.cancelOrderAsync(signedOrder, makerAddress),
<<<<<<< HEAD
                RevertReasons.OrderUnfillable,
=======
                RevertReason.OrderUnfillable,
>>>>>>> 1bc742ae
            );
        });

        it('should throw if takerAssetAmount is 0', async () => {
            signedOrder = orderFactory.newSignedOrder({
                takerAssetAmount: new BigNumber(0),
            });

            return expectRevertReasonOrAlwaysFailingTransactionAsync(
                exchangeWrapper.cancelOrderAsync(signedOrder, makerAddress),
<<<<<<< HEAD
                RevertReasons.OrderUnfillable,
=======
                RevertReason.OrderUnfillable,
>>>>>>> 1bc742ae
            );
        });

        it('should be able to cancel a full order', async () => {
            await exchangeWrapper.cancelOrderAsync(signedOrder, makerAddress);
            return expectRevertReasonOrAlwaysFailingTransactionAsync(
                exchangeWrapper.fillOrderAsync(signedOrder, takerAddress, {
                    takerAssetFillAmount: signedOrder.takerAssetAmount.div(2),
                }),
<<<<<<< HEAD
                RevertReasons.OrderUnfillable,
=======
                RevertReason.OrderUnfillable,
>>>>>>> 1bc742ae
            );
        });

        it('should log 1 event with correct arguments', async () => {
            const res = await exchangeWrapper.cancelOrderAsync(signedOrder, makerAddress);
            expect(res.logs).to.have.length(1);

            const log = res.logs[0] as LogWithDecodedArgs<CancelContractEventArgs>;
            const logArgs = log.args;

            expect(signedOrder.makerAddress).to.be.equal(logArgs.makerAddress);
            expect(signedOrder.makerAddress).to.be.equal(logArgs.senderAddress);
            expect(signedOrder.feeRecipientAddress).to.be.equal(logArgs.feeRecipientAddress);
            expect(signedOrder.makerAssetData).to.be.equal(logArgs.makerAssetData);
            expect(signedOrder.takerAssetData).to.be.equal(logArgs.takerAssetData);
            expect(orderHashUtils.getOrderHashHex(signedOrder)).to.be.equal(logArgs.orderHash);
        });

        it('should throw if already cancelled', async () => {
            await exchangeWrapper.cancelOrderAsync(signedOrder, makerAddress);
            return expectRevertReasonOrAlwaysFailingTransactionAsync(
                exchangeWrapper.cancelOrderAsync(signedOrder, makerAddress),
<<<<<<< HEAD
                RevertReasons.OrderUnfillable,
=======
                RevertReason.OrderUnfillable,
>>>>>>> 1bc742ae
            );
        });

        it('should throw if order is expired', async () => {
            signedOrder = orderFactory.newSignedOrder({
                expirationTimeSeconds: new BigNumber(Math.floor((Date.now() - 10000) / 1000)),
            });
            return expectRevertReasonOrAlwaysFailingTransactionAsync(
                exchangeWrapper.cancelOrderAsync(signedOrder, makerAddress),
<<<<<<< HEAD
                RevertReasons.OrderUnfillable,
=======
                RevertReason.OrderUnfillable,
>>>>>>> 1bc742ae
            );
        });

        it('should throw if rounding error is greater than 0.1%', async () => {
            signedOrder = orderFactory.newSignedOrder({
                makerAssetAmount: new BigNumber(1001),
                takerAssetAmount: new BigNumber(3),
            });

            const fillTakerAssetAmount1 = new BigNumber(2);
            await exchangeWrapper.fillOrderAsync(signedOrder, takerAddress, {
                takerAssetFillAmount: fillTakerAssetAmount1,
            });

            const fillTakerAssetAmount2 = new BigNumber(1);
            return expectRevertReasonOrAlwaysFailingTransactionAsync(
                exchangeWrapper.fillOrderAsync(signedOrder, takerAddress, {
                    takerAssetFillAmount: fillTakerAssetAmount2,
                }),
<<<<<<< HEAD
                RevertReasons.RoundingError,
=======
                RevertReason.RoundingError,
>>>>>>> 1bc742ae
            );
        });
    });

    describe('cancelOrdersUpTo', () => {
        it('should fail to set orderEpoch less than current orderEpoch', async () => {
            const orderEpoch = new BigNumber(1);
            await exchangeWrapper.cancelOrdersUpToAsync(orderEpoch, makerAddress);
            const lesserOrderEpoch = new BigNumber(0);
            return expectRevertReasonOrAlwaysFailingTransactionAsync(
                exchangeWrapper.cancelOrdersUpToAsync(lesserOrderEpoch, makerAddress),
<<<<<<< HEAD
                RevertReasons.InvalidNewOrderEpoch,
=======
                RevertReason.InvalidNewOrderEpoch,
>>>>>>> 1bc742ae
            );
        });

        it('should fail to set orderEpoch equal to existing orderEpoch', async () => {
            const orderEpoch = new BigNumber(1);
            await exchangeWrapper.cancelOrdersUpToAsync(orderEpoch, makerAddress);
            return expectRevertReasonOrAlwaysFailingTransactionAsync(
                exchangeWrapper.cancelOrdersUpToAsync(orderEpoch, makerAddress),
<<<<<<< HEAD
                RevertReasons.InvalidNewOrderEpoch,
=======
                RevertReason.InvalidNewOrderEpoch,
>>>>>>> 1bc742ae
            );
        });

        it('should cancel only orders with a orderEpoch less than existing orderEpoch', async () => {
            // Cancel all transactions with a orderEpoch less than 1
            const orderEpoch = new BigNumber(1);
            await exchangeWrapper.cancelOrdersUpToAsync(orderEpoch, makerAddress);

            // Create 3 orders with orderEpoch values: 0,1,2,3
            // Since we cancelled with orderEpoch=1, orders with orderEpoch<=1 will not be processed
            erc20Balances = await erc20Wrapper.getBalancesAsync();
            const signedOrders = [
                orderFactory.newSignedOrder({
                    makerAssetAmount: Web3Wrapper.toBaseUnitAmount(new BigNumber(9), 18),
                    takerAssetAmount: Web3Wrapper.toBaseUnitAmount(new BigNumber(9), 18),
                    salt: new BigNumber(0),
                }),
                orderFactory.newSignedOrder({
                    makerAssetAmount: Web3Wrapper.toBaseUnitAmount(new BigNumber(79), 18),
                    takerAssetAmount: Web3Wrapper.toBaseUnitAmount(new BigNumber(79), 18),
                    salt: new BigNumber(1),
                }),
                orderFactory.newSignedOrder({
                    makerAssetAmount: Web3Wrapper.toBaseUnitAmount(new BigNumber(979), 18),
                    takerAssetAmount: Web3Wrapper.toBaseUnitAmount(new BigNumber(979), 18),
                    salt: new BigNumber(2),
                }),
                orderFactory.newSignedOrder({
                    makerAssetAmount: Web3Wrapper.toBaseUnitAmount(new BigNumber(7979), 18),
                    takerAssetAmount: Web3Wrapper.toBaseUnitAmount(new BigNumber(7979), 18),
                    salt: new BigNumber(3),
                }),
            ];
            await exchangeWrapper.batchFillOrdersNoThrowAsync(signedOrders, takerAddress, {
                // HACK(albrow): We need to hardcode the gas estimate here because
                // the Geth gas estimator doesn't work with the way we use
                // delegatecall and swallow errors.
                gas: 490000,
            });

            const newBalances = await erc20Wrapper.getBalancesAsync();
            const fillMakerAssetAmount = signedOrders[2].makerAssetAmount.add(signedOrders[3].makerAssetAmount);
            const fillTakerAssetAmount = signedOrders[2].takerAssetAmount.add(signedOrders[3].takerAssetAmount);
            const makerFee = signedOrders[2].makerFee.add(signedOrders[3].makerFee);
            const takerFee = signedOrders[2].takerFee.add(signedOrders[3].takerFee);
            expect(newBalances[makerAddress][defaultMakerAssetAddress]).to.be.bignumber.equal(
                erc20Balances[makerAddress][defaultMakerAssetAddress].minus(fillMakerAssetAmount),
            );
            expect(newBalances[makerAddress][defaultTakerAssetAddress]).to.be.bignumber.equal(
                erc20Balances[makerAddress][defaultTakerAssetAddress].add(fillTakerAssetAmount),
            );
            expect(newBalances[makerAddress][zrxToken.address]).to.be.bignumber.equal(
                erc20Balances[makerAddress][zrxToken.address].minus(makerFee),
            );
            expect(newBalances[takerAddress][defaultTakerAssetAddress]).to.be.bignumber.equal(
                erc20Balances[takerAddress][defaultTakerAssetAddress].minus(fillTakerAssetAmount),
            );
            expect(newBalances[takerAddress][defaultMakerAssetAddress]).to.be.bignumber.equal(
                erc20Balances[takerAddress][defaultMakerAssetAddress].add(fillMakerAssetAmount),
            );
            expect(newBalances[takerAddress][zrxToken.address]).to.be.bignumber.equal(
                erc20Balances[takerAddress][zrxToken.address].minus(takerFee),
            );
            expect(newBalances[feeRecipientAddress][zrxToken.address]).to.be.bignumber.equal(
                erc20Balances[feeRecipientAddress][zrxToken.address].add(makerFee.add(takerFee)),
            );
        });
    });

    describe('Testing Exchange of ERC721 Tokens', () => {
        it('should throw when maker does not own the token with id makerAssetId', async () => {
            // Construct Exchange parameters
            const makerAssetId = erc721TakerAssetIds[0];
            const takerAssetId = erc721TakerAssetIds[1];
            signedOrder = orderFactory.newSignedOrder({
                makerAssetAmount: new BigNumber(1),
                takerAssetAmount: new BigNumber(1),
                makerAssetData: assetProxyUtils.encodeERC721AssetData(erc721Token.address, makerAssetId),
                takerAssetData: assetProxyUtils.encodeERC721AssetData(erc721Token.address, takerAssetId),
            });
            // Verify pre-conditions
            const initialOwnerMakerAsset = await erc721Token.ownerOf.callAsync(makerAssetId);
            expect(initialOwnerMakerAsset).to.be.bignumber.not.equal(makerAddress);
            const initialOwnerTakerAsset = await erc721Token.ownerOf.callAsync(takerAssetId);
            expect(initialOwnerTakerAsset).to.be.bignumber.equal(takerAddress);
            // Call Exchange
            const takerAssetFillAmount = signedOrder.takerAssetAmount;
            return expectRevertOrAlwaysFailingTransactionAsync(
                exchangeWrapper.fillOrderAsync(signedOrder, takerAddress, { takerAssetFillAmount }),
            );
        });

        it('should throw when taker does not own the token with id takerAssetId', async () => {
            // Construct Exchange parameters
            const makerAssetId = erc721MakerAssetIds[0];
            const takerAssetId = erc721MakerAssetIds[1];
            signedOrder = orderFactory.newSignedOrder({
                makerAssetAmount: new BigNumber(1),
                takerAssetAmount: new BigNumber(1),
                makerAssetData: assetProxyUtils.encodeERC721AssetData(erc721Token.address, makerAssetId),
                takerAssetData: assetProxyUtils.encodeERC721AssetData(erc721Token.address, takerAssetId),
            });
            // Verify pre-conditions
            const initialOwnerMakerAsset = await erc721Token.ownerOf.callAsync(makerAssetId);
            expect(initialOwnerMakerAsset).to.be.bignumber.equal(makerAddress);
            const initialOwnerTakerAsset = await erc721Token.ownerOf.callAsync(takerAssetId);
            expect(initialOwnerTakerAsset).to.be.bignumber.not.equal(takerAddress);
            // Call Exchange
            const takerAssetFillAmount = signedOrder.takerAssetAmount;
            return expectRevertOrAlwaysFailingTransactionAsync(
                exchangeWrapper.fillOrderAsync(signedOrder, takerAddress, { takerAssetFillAmount }),
            );
        });

        it('should throw when makerAssetAmount is greater than 1', async () => {
            // Construct Exchange parameters
            const makerAssetId = erc721MakerAssetIds[0];
            const takerAssetId = erc721TakerAssetIds[0];
            signedOrder = orderFactory.newSignedOrder({
                makerAssetAmount: new BigNumber(2),
                takerAssetAmount: new BigNumber(1),
                makerAssetData: assetProxyUtils.encodeERC721AssetData(erc721Token.address, makerAssetId),
                takerAssetData: assetProxyUtils.encodeERC721AssetData(erc721Token.address, takerAssetId),
            });
            // Verify pre-conditions
            const initialOwnerMakerAsset = await erc721Token.ownerOf.callAsync(makerAssetId);
            expect(initialOwnerMakerAsset).to.be.bignumber.equal(makerAddress);
            const initialOwnerTakerAsset = await erc721Token.ownerOf.callAsync(takerAssetId);
            expect(initialOwnerTakerAsset).to.be.bignumber.equal(takerAddress);
            // Call Exchange
            const takerAssetFillAmount = signedOrder.takerAssetAmount;
            return expectRevertReasonOrAlwaysFailingTransactionAsync(
                exchangeWrapper.fillOrderAsync(signedOrder, takerAddress, { takerAssetFillAmount }),
<<<<<<< HEAD
                RevertReasons.InvalidAmount,
=======
                RevertReason.TransferFailed,
>>>>>>> 1bc742ae
            );
        });

        it('should throw when takerAssetAmount is greater than 1', async () => {
            // Construct Exchange parameters
            const makerAssetId = erc721MakerAssetIds[0];
            const takerAssetId = erc721TakerAssetIds[0];
            signedOrder = orderFactory.newSignedOrder({
                makerAssetAmount: new BigNumber(1),
                takerAssetAmount: new BigNumber(500),
                makerAssetData: assetProxyUtils.encodeERC721AssetData(erc721Token.address, makerAssetId),
                takerAssetData: assetProxyUtils.encodeERC721AssetData(erc721Token.address, takerAssetId),
            });
            // Verify pre-conditions
            const initialOwnerMakerAsset = await erc721Token.ownerOf.callAsync(makerAssetId);
            expect(initialOwnerMakerAsset).to.be.bignumber.equal(makerAddress);
            const initialOwnerTakerAsset = await erc721Token.ownerOf.callAsync(takerAssetId);
            expect(initialOwnerTakerAsset).to.be.bignumber.equal(takerAddress);
            // Call Exchange
            const takerAssetFillAmount = signedOrder.takerAssetAmount;
            return expectRevertReasonOrAlwaysFailingTransactionAsync(
                exchangeWrapper.fillOrderAsync(signedOrder, takerAddress, { takerAssetFillAmount }),
<<<<<<< HEAD
                RevertReasons.InvalidAmount,
=======
                RevertReason.TransferFailed,
>>>>>>> 1bc742ae
            );
        });

        it('should throw on partial fill', async () => {
            // Construct Exchange parameters
            const makerAssetId = erc721MakerAssetIds[0];
<<<<<<< HEAD
=======
            signedOrder = orderFactory.newSignedOrder({
                makerAssetAmount: new BigNumber(1),
                takerAssetAmount: Web3Wrapper.toBaseUnitAmount(new BigNumber(100), 18),
                makerAssetData: assetProxyUtils.encodeERC721AssetData(erc721Token.address, makerAssetId),
                takerAssetData: assetProxyUtils.encodeERC20AssetData(defaultTakerAssetAddress),
            });
            // Call Exchange
            const takerAssetFillAmount = signedOrder.takerAssetAmount.div(2);
            return expectRevertReasonOrAlwaysFailingTransactionAsync(
                exchangeWrapper.fillOrderAsync(signedOrder, takerAddress, { takerAssetFillAmount }),
                RevertReason.RoundingError,
            );
        });

        it('should successfully fill order when makerAsset is ERC721 and takerAsset is ERC20', async () => {
            // Construct Exchange parameters
            const makerAssetId = erc721MakerAssetIds[0];
>>>>>>> 1bc742ae
            signedOrder = orderFactory.newSignedOrder({
                makerAssetAmount: new BigNumber(1),
                takerAssetAmount: Web3Wrapper.toBaseUnitAmount(new BigNumber(100), 18),
                makerAssetData: assetProxyUtils.encodeERC721AssetData(erc721Token.address, makerAssetId),
                takerAssetData: assetProxyUtils.encodeERC20AssetData(defaultTakerAssetAddress),
            });
            // Call Exchange
            const takerAssetFillAmount = signedOrder.takerAssetAmount.div(2);
            return expectRevertReasonOrAlwaysFailingTransactionAsync(
                exchangeWrapper.fillOrderAsync(signedOrder, takerAddress, { takerAssetFillAmount }),
                RevertReasons.RoundingError,
            );
        });
    });
});
// tslint:disable:max-file-line-count
// tslint:enable:no-unnecessary-type-assertion<|MERGE_RESOLUTION|>--- conflicted
+++ resolved
@@ -1,10 +1,6 @@
 import { BlockchainLifecycle } from '@0xproject/dev-utils';
 import { assetProxyUtils, orderHashUtils } from '@0xproject/order-utils';
-<<<<<<< HEAD
-import { AssetProxyId, RevertReasons, SignedOrder } from '@0xproject/types';
-=======
 import { AssetProxyId, RevertReason, SignedOrder } from '@0xproject/types';
->>>>>>> 1bc742ae
 import { BigNumber } from '@0xproject/utils';
 import { Web3Wrapper } from '@0xproject/web3-wrapper';
 import * as chai from 'chai';
@@ -136,299 +132,6 @@
             erc20Balances = await erc20Wrapper.getBalancesAsync();
             signedOrder = orderFactory.newSignedOrder();
         });
-<<<<<<< HEAD
-=======
-        it('should transfer the correct amounts when makerAssetAmount === takerAssetAmount', async () => {
-            signedOrder = orderFactory.newSignedOrder({
-                makerAssetAmount: Web3Wrapper.toBaseUnitAmount(new BigNumber(100), 18),
-                takerAssetAmount: Web3Wrapper.toBaseUnitAmount(new BigNumber(100), 18),
-            });
-
-            const takerAssetFilledAmountBefore = await exchangeWrapper.getTakerAssetFilledAmountAsync(
-                orderHashUtils.getOrderHashHex(signedOrder),
-            );
-            expect(takerAssetFilledAmountBefore).to.be.bignumber.equal(0);
-
-            const takerAssetFillAmount = signedOrder.takerAssetAmount.div(2);
-            await exchangeWrapper.fillOrderAsync(signedOrder, takerAddress, { takerAssetFillAmount });
-
-            const makerAmountBoughtAfter = await exchangeWrapper.getTakerAssetFilledAmountAsync(
-                orderHashUtils.getOrderHashHex(signedOrder),
-            );
-            expect(makerAmountBoughtAfter).to.be.bignumber.equal(takerAssetFillAmount);
-
-            const newBalances = await erc20Wrapper.getBalancesAsync();
-
-            const makerAssetFilledAmount = takerAssetFillAmount
-                .times(signedOrder.makerAssetAmount)
-                .dividedToIntegerBy(signedOrder.takerAssetAmount);
-            const makerFeePaid = signedOrder.makerFee
-                .times(makerAssetFilledAmount)
-                .dividedToIntegerBy(signedOrder.makerAssetAmount);
-            const takerFeePaid = signedOrder.takerFee
-                .times(makerAssetFilledAmount)
-                .dividedToIntegerBy(signedOrder.makerAssetAmount);
-            expect(newBalances[makerAddress][defaultMakerAssetAddress]).to.be.bignumber.equal(
-                erc20Balances[makerAddress][defaultMakerAssetAddress].minus(makerAssetFilledAmount),
-            );
-            expect(newBalances[makerAddress][defaultTakerAssetAddress]).to.be.bignumber.equal(
-                erc20Balances[makerAddress][defaultTakerAssetAddress].add(takerAssetFillAmount),
-            );
-            expect(newBalances[makerAddress][zrxToken.address]).to.be.bignumber.equal(
-                erc20Balances[makerAddress][zrxToken.address].minus(makerFeePaid),
-            );
-            expect(newBalances[takerAddress][defaultTakerAssetAddress]).to.be.bignumber.equal(
-                erc20Balances[takerAddress][defaultTakerAssetAddress].minus(takerAssetFillAmount),
-            );
-            expect(newBalances[takerAddress][defaultMakerAssetAddress]).to.be.bignumber.equal(
-                erc20Balances[takerAddress][defaultMakerAssetAddress].add(makerAssetFilledAmount),
-            );
-            expect(newBalances[takerAddress][zrxToken.address]).to.be.bignumber.equal(
-                erc20Balances[takerAddress][zrxToken.address].minus(takerFeePaid),
-            );
-            expect(newBalances[feeRecipientAddress][zrxToken.address]).to.be.bignumber.equal(
-                erc20Balances[feeRecipientAddress][zrxToken.address].add(makerFeePaid.add(takerFeePaid)),
-            );
-        });
-
-        it('should transfer the correct amounts when makerAssetAmount > takerAssetAmount', async () => {
-            signedOrder = orderFactory.newSignedOrder({
-                makerAssetAmount: Web3Wrapper.toBaseUnitAmount(new BigNumber(200), 18),
-                takerAssetAmount: Web3Wrapper.toBaseUnitAmount(new BigNumber(100), 18),
-            });
-
-            const takerAssetFilledAmountBefore = await exchangeWrapper.getTakerAssetFilledAmountAsync(
-                orderHashUtils.getOrderHashHex(signedOrder),
-            );
-            expect(takerAssetFilledAmountBefore).to.be.bignumber.equal(0);
-
-            const takerAssetFillAmount = signedOrder.takerAssetAmount.div(2);
-            await exchangeWrapper.fillOrderAsync(signedOrder, takerAddress, { takerAssetFillAmount });
-
-            const makerAmountBoughtAfter = await exchangeWrapper.getTakerAssetFilledAmountAsync(
-                orderHashUtils.getOrderHashHex(signedOrder),
-            );
-            expect(makerAmountBoughtAfter).to.be.bignumber.equal(takerAssetFillAmount);
-
-            const newBalances = await erc20Wrapper.getBalancesAsync();
-
-            const makerAssetFilledAmount = takerAssetFillAmount
-                .times(signedOrder.makerAssetAmount)
-                .dividedToIntegerBy(signedOrder.takerAssetAmount);
-            const makerFeePaid = signedOrder.makerFee
-                .times(makerAssetFilledAmount)
-                .dividedToIntegerBy(signedOrder.makerAssetAmount);
-            const takerFeePaid = signedOrder.takerFee
-                .times(makerAssetFilledAmount)
-                .dividedToIntegerBy(signedOrder.makerAssetAmount);
-            expect(newBalances[makerAddress][defaultMakerAssetAddress]).to.be.bignumber.equal(
-                erc20Balances[makerAddress][defaultMakerAssetAddress].minus(makerAssetFilledAmount),
-            );
-            expect(newBalances[makerAddress][defaultTakerAssetAddress]).to.be.bignumber.equal(
-                erc20Balances[makerAddress][defaultTakerAssetAddress].add(takerAssetFillAmount),
-            );
-            expect(newBalances[makerAddress][zrxToken.address]).to.be.bignumber.equal(
-                erc20Balances[makerAddress][zrxToken.address].minus(makerFeePaid),
-            );
-            expect(newBalances[takerAddress][defaultTakerAssetAddress]).to.be.bignumber.equal(
-                erc20Balances[takerAddress][defaultTakerAssetAddress].minus(takerAssetFillAmount),
-            );
-            expect(newBalances[takerAddress][defaultMakerAssetAddress]).to.be.bignumber.equal(
-                erc20Balances[takerAddress][defaultMakerAssetAddress].add(makerAssetFilledAmount),
-            );
-            expect(newBalances[takerAddress][zrxToken.address]).to.be.bignumber.equal(
-                erc20Balances[takerAddress][zrxToken.address].minus(takerFeePaid),
-            );
-            expect(newBalances[feeRecipientAddress][zrxToken.address]).to.be.bignumber.equal(
-                erc20Balances[feeRecipientAddress][zrxToken.address].add(makerFeePaid.add(takerFeePaid)),
-            );
-        });
-
-        it('should transfer the correct amounts when makerAssetAmount < takerAssetAmount', async () => {
-            signedOrder = orderFactory.newSignedOrder({
-                makerAssetAmount: Web3Wrapper.toBaseUnitAmount(new BigNumber(100), 18),
-                takerAssetAmount: Web3Wrapper.toBaseUnitAmount(new BigNumber(200), 18),
-            });
-
-            const takerAssetFilledAmountBefore = await exchangeWrapper.getTakerAssetFilledAmountAsync(
-                orderHashUtils.getOrderHashHex(signedOrder),
-            );
-            expect(takerAssetFilledAmountBefore).to.be.bignumber.equal(0);
-
-            const takerAssetFillAmount = signedOrder.takerAssetAmount.div(2);
-            await exchangeWrapper.fillOrderAsync(signedOrder, takerAddress, { takerAssetFillAmount });
-
-            const makerAmountBoughtAfter = await exchangeWrapper.getTakerAssetFilledAmountAsync(
-                orderHashUtils.getOrderHashHex(signedOrder),
-            );
-            expect(makerAmountBoughtAfter).to.be.bignumber.equal(takerAssetFillAmount);
-
-            const newBalances = await erc20Wrapper.getBalancesAsync();
-
-            const makerAssetFilledAmount = takerAssetFillAmount
-                .times(signedOrder.makerAssetAmount)
-                .dividedToIntegerBy(signedOrder.takerAssetAmount);
-            const makerFeePaid = signedOrder.makerFee
-                .times(makerAssetFilledAmount)
-                .dividedToIntegerBy(signedOrder.makerAssetAmount);
-            const takerFeePaid = signedOrder.takerFee
-                .times(makerAssetFilledAmount)
-                .dividedToIntegerBy(signedOrder.makerAssetAmount);
-            expect(newBalances[makerAddress][defaultMakerAssetAddress]).to.be.bignumber.equal(
-                erc20Balances[makerAddress][defaultMakerAssetAddress].minus(makerAssetFilledAmount),
-            );
-            expect(newBalances[makerAddress][defaultTakerAssetAddress]).to.be.bignumber.equal(
-                erc20Balances[makerAddress][defaultTakerAssetAddress].add(takerAssetFillAmount),
-            );
-            expect(newBalances[makerAddress][zrxToken.address]).to.be.bignumber.equal(
-                erc20Balances[makerAddress][zrxToken.address].minus(makerFeePaid),
-            );
-            expect(newBalances[takerAddress][defaultTakerAssetAddress]).to.be.bignumber.equal(
-                erc20Balances[takerAddress][defaultTakerAssetAddress].minus(takerAssetFillAmount),
-            );
-            expect(newBalances[takerAddress][defaultMakerAssetAddress]).to.be.bignumber.equal(
-                erc20Balances[takerAddress][defaultMakerAssetAddress].add(makerAssetFilledAmount),
-            );
-            expect(newBalances[takerAddress][zrxToken.address]).to.be.bignumber.equal(
-                erc20Balances[takerAddress][zrxToken.address].minus(takerFeePaid),
-            );
-            expect(newBalances[feeRecipientAddress][zrxToken.address]).to.be.bignumber.equal(
-                erc20Balances[feeRecipientAddress][zrxToken.address].add(makerFeePaid.add(takerFeePaid)),
-            );
-        });
-
-        it('should transfer the correct amounts when taker is specified and order is claimed by taker', async () => {
-            signedOrder = orderFactory.newSignedOrder({
-                takerAddress,
-                makerAssetAmount: Web3Wrapper.toBaseUnitAmount(new BigNumber(100), 18),
-                takerAssetAmount: Web3Wrapper.toBaseUnitAmount(new BigNumber(200), 18),
-            });
-
-            const takerAssetFilledAmountBefore = await exchangeWrapper.getTakerAssetFilledAmountAsync(
-                orderHashUtils.getOrderHashHex(signedOrder),
-            );
-            expect(takerAssetFilledAmountBefore).to.be.bignumber.equal(0);
-
-            const takerAssetFillAmount = signedOrder.takerAssetAmount.div(2);
-            await exchangeWrapper.fillOrderAsync(signedOrder, takerAddress, { takerAssetFillAmount });
-
-            const makerAmountBoughtAfter = await exchangeWrapper.getTakerAssetFilledAmountAsync(
-                orderHashUtils.getOrderHashHex(signedOrder),
-            );
-            const expectedMakerAmountBoughtAfter = takerAssetFillAmount.add(takerAssetFilledAmountBefore);
-            expect(makerAmountBoughtAfter).to.be.bignumber.equal(expectedMakerAmountBoughtAfter);
-
-            const newBalances = await erc20Wrapper.getBalancesAsync();
-
-            const makerAssetFilledAmount = takerAssetFillAmount
-                .times(signedOrder.makerAssetAmount)
-                .dividedToIntegerBy(signedOrder.takerAssetAmount);
-            const makerFeePaid = signedOrder.makerFee
-                .times(makerAssetFilledAmount)
-                .dividedToIntegerBy(signedOrder.makerAssetAmount);
-            const takerFeePaid = signedOrder.takerFee
-                .times(makerAssetFilledAmount)
-                .dividedToIntegerBy(signedOrder.makerAssetAmount);
-            expect(newBalances[makerAddress][defaultMakerAssetAddress]).to.be.bignumber.equal(
-                erc20Balances[makerAddress][defaultMakerAssetAddress].minus(makerAssetFilledAmount),
-            );
-            expect(newBalances[makerAddress][defaultTakerAssetAddress]).to.be.bignumber.equal(
-                erc20Balances[makerAddress][defaultTakerAssetAddress].add(takerAssetFillAmount),
-            );
-            expect(newBalances[makerAddress][zrxToken.address]).to.be.bignumber.equal(
-                erc20Balances[makerAddress][zrxToken.address].minus(makerFeePaid),
-            );
-            expect(newBalances[takerAddress][defaultTakerAssetAddress]).to.be.bignumber.equal(
-                erc20Balances[takerAddress][defaultTakerAssetAddress].minus(takerAssetFillAmount),
-            );
-            expect(newBalances[takerAddress][defaultMakerAssetAddress]).to.be.bignumber.equal(
-                erc20Balances[takerAddress][defaultMakerAssetAddress].add(makerAssetFilledAmount),
-            );
-            expect(newBalances[takerAddress][zrxToken.address]).to.be.bignumber.equal(
-                erc20Balances[takerAddress][zrxToken.address].minus(takerFeePaid),
-            );
-            expect(newBalances[feeRecipientAddress][zrxToken.address]).to.be.bignumber.equal(
-                erc20Balances[feeRecipientAddress][zrxToken.address].add(makerFeePaid.add(takerFeePaid)),
-            );
-        });
-
-        it('should fill remaining value if takerAssetFillAmount > remaining takerAssetAmount', async () => {
-            const takerAssetFillAmount = signedOrder.takerAssetAmount.div(2);
-            await exchangeWrapper.fillOrderAsync(signedOrder, takerAddress, { takerAssetFillAmount });
-
-            const res = await exchangeWrapper.fillOrderAsync(signedOrder, takerAddress, {
-                takerAssetFillAmount: signedOrder.takerAssetAmount,
-            });
-            const log = res.logs[0] as LogWithDecodedArgs<FillContractEventArgs>;
-            expect(log.args.takerAssetFilledAmount).to.be.bignumber.equal(
-                signedOrder.takerAssetAmount.minus(takerAssetFillAmount),
-            );
-            const newBalances = await erc20Wrapper.getBalancesAsync();
-
-            expect(newBalances[makerAddress][defaultMakerAssetAddress]).to.be.bignumber.equal(
-                erc20Balances[makerAddress][defaultMakerAssetAddress].minus(signedOrder.makerAssetAmount),
-            );
-            expect(newBalances[makerAddress][defaultTakerAssetAddress]).to.be.bignumber.equal(
-                erc20Balances[makerAddress][defaultTakerAssetAddress].add(signedOrder.takerAssetAmount),
-            );
-            expect(newBalances[makerAddress][zrxToken.address]).to.be.bignumber.equal(
-                erc20Balances[makerAddress][zrxToken.address].minus(signedOrder.makerFee),
-            );
-            expect(newBalances[takerAddress][defaultTakerAssetAddress]).to.be.bignumber.equal(
-                erc20Balances[takerAddress][defaultTakerAssetAddress].minus(signedOrder.takerAssetAmount),
-            );
-            expect(newBalances[takerAddress][defaultMakerAssetAddress]).to.be.bignumber.equal(
-                erc20Balances[takerAddress][defaultMakerAssetAddress].add(signedOrder.makerAssetAmount),
-            );
-            expect(newBalances[takerAddress][zrxToken.address]).to.be.bignumber.equal(
-                erc20Balances[takerAddress][zrxToken.address].minus(signedOrder.takerFee),
-            );
-            expect(newBalances[feeRecipientAddress][zrxToken.address]).to.be.bignumber.equal(
-                erc20Balances[feeRecipientAddress][zrxToken.address].add(
-                    signedOrder.makerFee.add(signedOrder.takerFee),
-                ),
-            );
-        });
-
-        it('should log 1 event with the correct arguments when order has a feeRecipient', async () => {
-            const divisor = 2;
-            const res = await exchangeWrapper.fillOrderAsync(signedOrder, takerAddress, {
-                takerAssetFillAmount: signedOrder.takerAssetAmount.div(divisor),
-            });
-            expect(res.logs).to.have.length(1);
-
-            const log = res.logs[0] as LogWithDecodedArgs<FillContractEventArgs>;
-            const logArgs = log.args;
-            const expectedFilledMakerAssetAmount = signedOrder.makerAssetAmount.div(divisor);
-            const expectedFilledTakerAssetAmount = signedOrder.takerAssetAmount.div(divisor);
-            const expectedFeeMPaid = signedOrder.makerFee.div(divisor);
-            const expectedFeeTPaid = signedOrder.takerFee.div(divisor);
-
-            expect(signedOrder.makerAddress).to.be.equal(logArgs.makerAddress);
-            expect(takerAddress).to.be.equal(logArgs.takerAddress);
-            expect(takerAddress).to.be.equal(logArgs.senderAddress);
-            expect(signedOrder.feeRecipientAddress).to.be.equal(logArgs.feeRecipientAddress);
-            expect(signedOrder.makerAssetData).to.be.equal(logArgs.makerAssetData);
-            expect(signedOrder.takerAssetData).to.be.equal(logArgs.takerAssetData);
-            expect(expectedFilledMakerAssetAmount).to.be.bignumber.equal(logArgs.makerAssetFilledAmount);
-            expect(expectedFilledTakerAssetAmount).to.be.bignumber.equal(logArgs.takerAssetFilledAmount);
-            expect(expectedFeeMPaid).to.be.bignumber.equal(logArgs.makerFeePaid);
-            expect(expectedFeeTPaid).to.be.bignumber.equal(logArgs.takerFeePaid);
-            expect(orderHashUtils.getOrderHashHex(signedOrder)).to.be.equal(logArgs.orderHash);
-        });
-
-        it('should throw when taker is specified and order is claimed by other', async () => {
-            signedOrder = orderFactory.newSignedOrder({
-                takerAddress: feeRecipientAddress,
-                makerAssetAmount: Web3Wrapper.toBaseUnitAmount(new BigNumber(100), 18),
-                takerAssetAmount: Web3Wrapper.toBaseUnitAmount(new BigNumber(200), 18),
-            });
-            return expectRevertReasonOrAlwaysFailingTransactionAsync(
-                exchangeWrapper.fillOrderAsync(signedOrder, takerAddress),
-                RevertReason.InvalidTaker,
-            );
-        });
->>>>>>> 1bc742ae
 
         it('should throw if signature is invalid', async () => {
             signedOrder = orderFactory.newSignedOrder({
@@ -443,103 +146,8 @@
             const invalidSigHex = `0x${invalidSigBuff.toString('hex')}`;
             signedOrder.signature = invalidSigHex;
             return expectRevertReasonOrAlwaysFailingTransactionAsync(
-<<<<<<< HEAD
-                exchangeWrapper.fillOrderAsync(signedOrder, takerAddress),
-                RevertReasons.InvalidOrderSignature,
-=======
                 exchangeWrapper.fillOrderAsync(signedOrder, takerAddress),
                 RevertReason.InvalidOrderSignature,
-            );
-        });
-
-        it('should throw if makerAssetAmount is 0', async () => {
-            signedOrder = orderFactory.newSignedOrder({
-                makerAssetAmount: new BigNumber(0),
-            });
-
-            return expectRevertReasonOrAlwaysFailingTransactionAsync(
-                exchangeWrapper.fillOrderAsync(signedOrder, takerAddress),
-                RevertReason.OrderUnfillable,
-            );
-        });
-
-        it('should throw if takerAssetAmount is 0', async () => {
-            signedOrder = orderFactory.newSignedOrder({
-                takerAssetAmount: new BigNumber(0),
-            });
-
-            return expectRevertReasonOrAlwaysFailingTransactionAsync(
-                exchangeWrapper.fillOrderAsync(signedOrder, takerAddress),
-                RevertReason.OrderUnfillable,
-            );
-        });
-
-        it('should throw if takerAssetFillAmount is 0', async () => {
-            signedOrder = orderFactory.newSignedOrder();
-
-            return expectRevertReasonOrAlwaysFailingTransactionAsync(
-                exchangeWrapper.fillOrderAsync(signedOrder, takerAddress, {
-                    takerAssetFillAmount: new BigNumber(0),
-                }),
-                RevertReason.InvalidTakerAmount,
-            );
-        });
-
-        it('should throw if maker erc20Balances are too low to fill order', async () => {
-            signedOrder = orderFactory.newSignedOrder({
-                makerAssetAmount: Web3Wrapper.toBaseUnitAmount(new BigNumber(100000), 18),
-            });
-
-            return expectRevertReasonOrAlwaysFailingTransactionAsync(
-                exchangeWrapper.fillOrderAsync(signedOrder, takerAddress),
-                RevertReason.TransferFailed,
-            );
-        });
-
-        it('should throw if taker erc20Balances are too low to fill order', async () => {
-            signedOrder = orderFactory.newSignedOrder({
-                takerAssetAmount: Web3Wrapper.toBaseUnitAmount(new BigNumber(100000), 18),
-            });
-            return expectRevertReasonOrAlwaysFailingTransactionAsync(
-                exchangeWrapper.fillOrderAsync(signedOrder, takerAddress),
-                RevertReason.TransferFailed,
-            );
-        });
-
-        it('should throw if maker allowances are too low to fill order', async () => {
-            await web3Wrapper.awaitTransactionSuccessAsync(
-                await erc20TokenA.approve.sendTransactionAsync(erc20Proxy.address, new BigNumber(0), {
-                    from: makerAddress,
-                }),
-                constants.AWAIT_TRANSACTION_MINED_MS,
-            );
-            return expectRevertReasonOrAlwaysFailingTransactionAsync(
-                exchangeWrapper.fillOrderAsync(signedOrder, takerAddress),
-                RevertReason.TransferFailed,
-            );
-        });
-
-        it('should throw if taker allowances are too low to fill order', async () => {
-            await web3Wrapper.awaitTransactionSuccessAsync(
-                await erc20TokenB.approve.sendTransactionAsync(erc20Proxy.address, new BigNumber(0), {
-                    from: takerAddress,
-                }),
-                constants.AWAIT_TRANSACTION_MINED_MS,
-            );
-            return expectRevertReasonOrAlwaysFailingTransactionAsync(
-                exchangeWrapper.fillOrderAsync(signedOrder, takerAddress),
-                RevertReason.TransferFailed,
-            );
-        });
-
-        it('should throw if an order is expired', async () => {
-            signedOrder = orderFactory.newSignedOrder({
-                expirationTimeSeconds: new BigNumber(Math.floor((Date.now() - 10000) / 1000)),
-            });
-            return expectRevertReasonOrAlwaysFailingTransactionAsync(
-                exchangeWrapper.fillOrderAsync(signedOrder, takerAddress),
-                RevertReason.OrderUnfillable,
->>>>>>> 1bc742ae
             );
         });
 
@@ -548,11 +156,7 @@
             await exchangeWrapper.fillOrderAsync(signedOrder, takerAddress);
             return expectRevertReasonOrAlwaysFailingTransactionAsync(
                 exchangeWrapper.fillOrderAsync(signedOrder, takerAddress),
-<<<<<<< HEAD
-                RevertReasons.OrderUnfillable,
-=======
-                RevertReason.OrderUnfillable,
->>>>>>> 1bc742ae
+                RevertReason.OrderUnfillable,
             );
         });
     });
@@ -566,11 +170,7 @@
         it('should throw if not sent by maker', async () => {
             return expectRevertReasonOrAlwaysFailingTransactionAsync(
                 exchangeWrapper.cancelOrderAsync(signedOrder, takerAddress),
-<<<<<<< HEAD
-                RevertReasons.InvalidMaker,
-=======
                 RevertReason.InvalidMaker,
->>>>>>> 1bc742ae
             );
         });
 
@@ -581,11 +181,7 @@
 
             return expectRevertReasonOrAlwaysFailingTransactionAsync(
                 exchangeWrapper.cancelOrderAsync(signedOrder, makerAddress),
-<<<<<<< HEAD
-                RevertReasons.OrderUnfillable,
-=======
-                RevertReason.OrderUnfillable,
->>>>>>> 1bc742ae
+                RevertReason.OrderUnfillable,
             );
         });
 
@@ -596,11 +192,7 @@
 
             return expectRevertReasonOrAlwaysFailingTransactionAsync(
                 exchangeWrapper.cancelOrderAsync(signedOrder, makerAddress),
-<<<<<<< HEAD
-                RevertReasons.OrderUnfillable,
-=======
-                RevertReason.OrderUnfillable,
->>>>>>> 1bc742ae
+                RevertReason.OrderUnfillable,
             );
         });
 
@@ -610,11 +202,7 @@
                 exchangeWrapper.fillOrderAsync(signedOrder, takerAddress, {
                     takerAssetFillAmount: signedOrder.takerAssetAmount.div(2),
                 }),
-<<<<<<< HEAD
-                RevertReasons.OrderUnfillable,
-=======
-                RevertReason.OrderUnfillable,
->>>>>>> 1bc742ae
+                RevertReason.OrderUnfillable,
             );
         });
 
@@ -637,11 +225,7 @@
             await exchangeWrapper.cancelOrderAsync(signedOrder, makerAddress);
             return expectRevertReasonOrAlwaysFailingTransactionAsync(
                 exchangeWrapper.cancelOrderAsync(signedOrder, makerAddress),
-<<<<<<< HEAD
-                RevertReasons.OrderUnfillable,
-=======
-                RevertReason.OrderUnfillable,
->>>>>>> 1bc742ae
+                RevertReason.OrderUnfillable,
             );
         });
 
@@ -651,11 +235,7 @@
             });
             return expectRevertReasonOrAlwaysFailingTransactionAsync(
                 exchangeWrapper.cancelOrderAsync(signedOrder, makerAddress),
-<<<<<<< HEAD
-                RevertReasons.OrderUnfillable,
-=======
-                RevertReason.OrderUnfillable,
->>>>>>> 1bc742ae
+                RevertReason.OrderUnfillable,
             );
         });
 
@@ -675,11 +255,7 @@
                 exchangeWrapper.fillOrderAsync(signedOrder, takerAddress, {
                     takerAssetFillAmount: fillTakerAssetAmount2,
                 }),
-<<<<<<< HEAD
-                RevertReasons.RoundingError,
-=======
                 RevertReason.RoundingError,
->>>>>>> 1bc742ae
             );
         });
     });
@@ -691,11 +267,7 @@
             const lesserOrderEpoch = new BigNumber(0);
             return expectRevertReasonOrAlwaysFailingTransactionAsync(
                 exchangeWrapper.cancelOrdersUpToAsync(lesserOrderEpoch, makerAddress),
-<<<<<<< HEAD
-                RevertReasons.InvalidNewOrderEpoch,
-=======
                 RevertReason.InvalidNewOrderEpoch,
->>>>>>> 1bc742ae
             );
         });
 
@@ -704,11 +276,7 @@
             await exchangeWrapper.cancelOrdersUpToAsync(orderEpoch, makerAddress);
             return expectRevertReasonOrAlwaysFailingTransactionAsync(
                 exchangeWrapper.cancelOrdersUpToAsync(orderEpoch, makerAddress),
-<<<<<<< HEAD
-                RevertReasons.InvalidNewOrderEpoch,
-=======
                 RevertReason.InvalidNewOrderEpoch,
->>>>>>> 1bc742ae
             );
         });
 
@@ -842,11 +410,7 @@
             const takerAssetFillAmount = signedOrder.takerAssetAmount;
             return expectRevertReasonOrAlwaysFailingTransactionAsync(
                 exchangeWrapper.fillOrderAsync(signedOrder, takerAddress, { takerAssetFillAmount }),
-<<<<<<< HEAD
-                RevertReasons.InvalidAmount,
-=======
                 RevertReason.TransferFailed,
->>>>>>> 1bc742ae
             );
         });
 
@@ -869,19 +433,13 @@
             const takerAssetFillAmount = signedOrder.takerAssetAmount;
             return expectRevertReasonOrAlwaysFailingTransactionAsync(
                 exchangeWrapper.fillOrderAsync(signedOrder, takerAddress, { takerAssetFillAmount }),
-<<<<<<< HEAD
-                RevertReasons.InvalidAmount,
-=======
                 RevertReason.TransferFailed,
->>>>>>> 1bc742ae
             );
         });
 
         it('should throw on partial fill', async () => {
             // Construct Exchange parameters
             const makerAssetId = erc721MakerAssetIds[0];
-<<<<<<< HEAD
-=======
             signedOrder = orderFactory.newSignedOrder({
                 makerAssetAmount: new BigNumber(1),
                 takerAssetAmount: Web3Wrapper.toBaseUnitAmount(new BigNumber(100), 18),
@@ -895,24 +453,6 @@
                 RevertReason.RoundingError,
             );
         });
-
-        it('should successfully fill order when makerAsset is ERC721 and takerAsset is ERC20', async () => {
-            // Construct Exchange parameters
-            const makerAssetId = erc721MakerAssetIds[0];
->>>>>>> 1bc742ae
-            signedOrder = orderFactory.newSignedOrder({
-                makerAssetAmount: new BigNumber(1),
-                takerAssetAmount: Web3Wrapper.toBaseUnitAmount(new BigNumber(100), 18),
-                makerAssetData: assetProxyUtils.encodeERC721AssetData(erc721Token.address, makerAssetId),
-                takerAssetData: assetProxyUtils.encodeERC20AssetData(defaultTakerAssetAddress),
-            });
-            // Call Exchange
-            const takerAssetFillAmount = signedOrder.takerAssetAmount.div(2);
-            return expectRevertReasonOrAlwaysFailingTransactionAsync(
-                exchangeWrapper.fillOrderAsync(signedOrder, takerAddress, { takerAssetFillAmount }),
-                RevertReasons.RoundingError,
-            );
-        });
     });
 });
 // tslint:disable:max-file-line-count
