/*

  Copyright 2018 ZeroEx Intl.

  Licensed under the Apache License, Version 2.0 (the "License");
  you may not use this file except in compliance with the License.
  You may obtain a copy of the License at

    http://www.apache.org/licenses/LICENSE-2.0

  Unless required by applicable law or agreed to in writing, software
  distributed under the License is distributed on an "AS IS" BASIS,
  WITHOUT WARRANTIES OR CONDITIONS OF ANY KIND, either express or implied.
  See the License for the specific language governing permissions and
  limitations under the License.

*/

pragma solidity 0.4.24;
pragma experimental ABIEncoderV2;

import "../../utils/ReentrancyGuard/ReentrancyGuard.sol";
import "./libs/LibConstants.sol";
import "./libs/LibFillResults.sol";
import "./libs/LibOrder.sol";
import "./libs/LibMath.sol";
import "./mixins/MExchangeCore.sol";
import "./mixins/MSignatureValidator.sol";
import "./mixins/MTransactions.sol";
import "./mixins/MAssetProxyDispatcher.sol";


contract MixinExchangeCore is
    ReentrancyGuard,
    LibConstants,
    LibMath,
    LibOrder,
    LibFillResults,
    MAssetProxyDispatcher,
    MExchangeCore,
    MSignatureValidator,
    MTransactions
{
    // Mapping of orderHash => amount of takerAsset already bought by maker
    mapping (bytes32 => uint256) public filled;

    // Mapping of orderHash => cancelled
    mapping (bytes32 => bool) public cancelled;

    // Mapping of makerAddress => senderAddress => lowest salt an order can have in order to be fillable
    // Orders with specified senderAddress and with a salt less than their epoch are considered cancelled
    mapping (address => mapping (address => uint256)) public orderEpoch;

    /// @dev Cancels all orders created by makerAddress with a salt less than or equal to the targetOrderEpoch
    ///      and senderAddress equal to msg.sender (or null address if msg.sender == makerAddress).
    /// @param targetOrderEpoch Orders created with a salt less or equal to this value will be cancelled.
    function cancelOrdersUpTo(uint256 targetOrderEpoch)
        external
        nonReentrant
    {
        address makerAddress = getCurrentContextAddress();
        // If this function is called via `executeTransaction`, we only update the orderEpoch for the makerAddress/msg.sender combination.
        // This allows external filter contracts to add rules to how orders are cancelled via this function.
        address senderAddress = makerAddress == msg.sender ? address(0) : msg.sender;

        // orderEpoch is initialized to 0, so to cancelUpTo we need salt + 1
        uint256 newOrderEpoch = targetOrderEpoch + 1;  
        uint256 oldOrderEpoch = orderEpoch[makerAddress][senderAddress];

        // Ensure orderEpoch is monotonically increasing
        require(
            newOrderEpoch > oldOrderEpoch, 
            "INVALID_NEW_ORDER_EPOCH"
        );

        // Update orderEpoch
        orderEpoch[makerAddress][senderAddress] = newOrderEpoch;
        emit CancelUpTo(makerAddress, senderAddress, newOrderEpoch);
    }

    /// @dev Fills the input order.
    /// @param order Order struct containing order specifications.
    /// @param takerAssetFillAmount Desired amount of takerAsset to sell.
    /// @param signature Proof that order has been created by maker.
    /// @return Amounts filled and fees paid by maker and taker.
    function fillOrder(
        Order memory order,
        uint256 takerAssetFillAmount,
        bytes memory signature
    )
        public
        nonReentrant
        returns (FillResults memory fillResults)
    {
<<<<<<< HEAD
        // Fetch order info
        OrderInfo memory orderInfo = getOrderInfo(order);
        
        // Fetch taker address
        address takerAddress = getCurrentContextAddress();
        
        // Assert that the order is fillable by taker
        assertFillableOrder(
            order,
            orderInfo,
            takerAddress,
            signature
        );

        // Get amount of takerAsset to fill
        uint256 remainingTakerAssetAmount = safeSub(order.takerAssetAmount, orderInfo.orderTakerAssetFilledAmount);
        uint256 takerAssetFilledAmount = min256(takerAssetFillAmount, remainingTakerAssetAmount);

        // Compute proportional fill amounts
        fillResults = calculateFillResults(order, takerAssetFilledAmount);
        
        // Validate context
        assertValidFill(
            order,
            orderInfo,
            takerAssetFillAmount,
            takerAssetFilledAmount,
            fillResults.makerAssetFilledAmount
        );
        
        // Update exchange internal state
        updateFilledState(
            order,
            takerAddress,
            orderInfo.orderHash,
            orderInfo.orderTakerAssetFilledAmount,
            fillResults
        );
    
        // Settle order
        settleOrder(order, takerAddress, fillResults);

=======
        fillResults = fillOrderInternal(
            order,
            takerAssetFillAmount,
            signature
        );
>>>>>>> f938c989
        return fillResults;
    }

    /// @dev After calling, the order can not be filled anymore.
    ///      Throws if order is invalid or sender does not have permission to cancel.
    /// @param order Order to cancel. Order must be OrderStatus.FILLABLE.
    function cancelOrder(Order memory order)
        public
        nonReentrant
    {
        // Fetch current order status
        OrderInfo memory orderInfo = getOrderInfo(order);

        // Validate context
        assertValidCancel(order, orderInfo);

        // Perform cancel
        updateCancelledState(order, orderInfo.orderHash);
    }

    /// @dev Gets information about an order: status, hash, and amount filled.
    /// @param order Order to gather information on.
    /// @return OrderInfo Information about the order and its state.
    ///         See LibOrder.OrderInfo for a complete description.
    function getOrderInfo(Order memory order)
        public
        view
        returns (OrderInfo memory orderInfo)
    {
        // Compute the order hash
        orderInfo.orderHash = getOrderHash(order);

        // Fetch filled amount
        orderInfo.orderTakerAssetFilledAmount = filled[orderInfo.orderHash];

        // If order.makerAssetAmount is zero, we also reject the order.
        // While the Exchange contract handles them correctly, they create
        // edge cases in the supporting infrastructure because they have
        // an 'infinite' price when computed by a simple division.
        if (order.makerAssetAmount == 0) {
            orderInfo.orderStatus = uint8(OrderStatus.INVALID_MAKER_ASSET_AMOUNT);
            return orderInfo;
        }

        // If order.takerAssetAmount is zero, then the order will always
        // be considered filled because 0 == takerAssetAmount == orderTakerAssetFilledAmount
        // Instead of distinguishing between unfilled and filled zero taker
        // amount orders, we choose not to support them.
        if (order.takerAssetAmount == 0) {
            orderInfo.orderStatus = uint8(OrderStatus.INVALID_TAKER_ASSET_AMOUNT);
            return orderInfo;
        }

        // Validate order availability
        if (orderInfo.orderTakerAssetFilledAmount >= order.takerAssetAmount) {
            orderInfo.orderStatus = uint8(OrderStatus.FULLY_FILLED);
            return orderInfo;
        }

        // Validate order expiration
        // solhint-disable-next-line not-rely-on-time
        if (block.timestamp >= order.expirationTimeSeconds) {
            orderInfo.orderStatus = uint8(OrderStatus.EXPIRED);
            return orderInfo;
        }

        // Check if order has been cancelled
        if (cancelled[orderInfo.orderHash]) {
            orderInfo.orderStatus = uint8(OrderStatus.CANCELLED);
            return orderInfo;
        }
        if (orderEpoch[order.makerAddress][order.senderAddress] > order.salt) {
            orderInfo.orderStatus = uint8(OrderStatus.CANCELLED);
            return orderInfo;
        }

        // All other statuses are ruled out: order is Fillable
        orderInfo.orderStatus = uint8(OrderStatus.FILLABLE);
        return orderInfo;
    }

    /// @dev Fills the input order.
    /// @param order Order struct containing order specifications.
    /// @param takerAssetFillAmount Desired amount of takerAsset to sell.
    /// @param signature Proof that order has been created by maker.
    /// @return Amounts filled and fees paid by maker and taker.
    function fillOrderInternal(
        Order memory order,
        uint256 takerAssetFillAmount,
        bytes memory signature
    )
        internal
        returns (FillResults memory fillResults)
    {
        // Fetch order info
        OrderInfo memory orderInfo = getOrderInfo(order);

        // Fetch taker address
        address takerAddress = getCurrentContextAddress();

        // Get amount of takerAsset to fill
        uint256 remainingTakerAssetAmount = safeSub(order.takerAssetAmount, orderInfo.orderTakerAssetFilledAmount);
        uint256 takerAssetFilledAmount = min256(takerAssetFillAmount, remainingTakerAssetAmount);

        // Validate context
        assertValidFill(
            order,
            orderInfo,
            takerAddress,
            takerAssetFillAmount,
            takerAssetFilledAmount,
            signature
        );

        // Compute proportional fill amounts
        fillResults = calculateFillResults(order, takerAssetFilledAmount);

        // Update exchange internal state
        updateFilledState(
            order,
            takerAddress,
            orderInfo.orderHash,
            orderInfo.orderTakerAssetFilledAmount,
            fillResults
        );
    
        // Settle order
        settleOrder(order, takerAddress, fillResults);

        return fillResults;
    }

    /// @dev Updates state with results of a fill order.
    /// @param order that was filled.
    /// @param takerAddress Address of taker who filled the order.
    /// @param orderTakerAssetFilledAmount Amount of order already filled.
    function updateFilledState(
        Order memory order,
        address takerAddress,
        bytes32 orderHash,
        uint256 orderTakerAssetFilledAmount,
        FillResults memory fillResults
    )
        internal
    {
        // Update state
        filled[orderHash] = safeAdd(orderTakerAssetFilledAmount, fillResults.takerAssetFilledAmount);

        // Log order
        emit Fill(
            order.makerAddress,
            order.feeRecipientAddress,
            takerAddress,
            msg.sender,
            fillResults.makerAssetFilledAmount,
            fillResults.takerAssetFilledAmount,
            fillResults.makerFeePaid,
            fillResults.takerFeePaid,
            orderHash,
            order.makerAssetData,
            order.takerAssetData
        );
    }

    /// @dev Updates state with results of cancelling an order.
    ///      State is only updated if the order is currently fillable.
    ///      Otherwise, updating state would have no effect.
    /// @param order that was cancelled.
    /// @param orderHash Hash of order that was cancelled.
    function updateCancelledState(
        Order memory order,
        bytes32 orderHash
    )
        internal
    {
        // Perform cancel
        cancelled[orderHash] = true;

        // Log cancel
        emit Cancel(
            order.makerAddress,
            order.feeRecipientAddress,
            msg.sender,
            orderHash,
            order.makerAssetData,
            order.takerAssetData
        );
    }
    
    /// @dev Validates context for fillOrder. Succeeds or throws.
    /// @param order to be filled.
    /// @param orderInfo OrderStatus, orderHash, and amount already filled of order.
    /// @param takerAddress Address of order taker.
    /// @param signature Proof that the orders was created by its maker.
    function assertFillableOrder(
        Order memory order,
        OrderInfo memory orderInfo,
        address takerAddress,
        bytes memory signature
    )
        internal
        view
    {
        // An order can only be filled if its status is FILLABLE.
        require(
            orderInfo.orderStatus == uint8(OrderStatus.FILLABLE),
            "ORDER_UNFILLABLE"
        );
        
        // Validate sender is allowed to fill this order
        if (order.senderAddress != address(0)) {
            require(
                order.senderAddress == msg.sender,
                "INVALID_SENDER"
            );
        }
        
        // Validate taker is allowed to fill this order
        if (order.takerAddress != address(0)) {
            require(
                order.takerAddress == takerAddress,
                "INVALID_TAKER"
            );
        }
        
        // Validate Maker signature (check only if first time seen)
        if (orderInfo.orderTakerAssetFilledAmount == 0) {
            require(
                isValidSignature(
                    orderInfo.orderHash,
                    order.makerAddress,
                    signature
                ),
                "INVALID_ORDER_SIGNATURE"
            );
        }
    }
    
    /// @dev Validates context for fillOrder. Succeeds or throws.
    /// @param order to be filled.
    /// @param orderInfo OrderStatus, orderHash, and amount already filled of order.
    /// @param takerAssetFillAmount Desired amount of order to fill by taker.
    /// @param takerAssetFilledAmount Amount of takerAsset that will be filled.
    /// @param makerAssetFilledAmount Amount of makerAsset that will be transfered.
    function assertValidFill(
        Order memory order,
        OrderInfo memory orderInfo,
        uint256 takerAssetFillAmount,  // TODO: use FillResults
        uint256 takerAssetFilledAmount,
        uint256 makerAssetFilledAmount
    )
        internal
        view
    {
        // Revert if fill amount is invalid
        // TODO: reconsider necessity for v2.1
        require(
            takerAssetFillAmount != 0,
            "INVALID_TAKER_AMOUNT"
        );
        
        // Make sure taker does not pay more than desired amount
        // NOTE: This assertion should never fail, it is here
        //       as an extra defence against potential bugs.
        require(
            takerAssetFilledAmount <= takerAssetFillAmount,
            "TAKER_OVERPAY"
        );
        
        // Make sure order is not overfilled
        // NOTE: This assertion should never fail, it is here
        //       as an extra defence against potential bugs.
        require(
            safeAdd(orderInfo.orderTakerAssetFilledAmount, takerAssetFilledAmount) <= order.takerAssetAmount,
            "ORDER_OVERFILL"
        );
        
        // Make sure order is filled at acceptable price.
        // The order has an implied price from the makers perspective:
        //    order price = order.makerAssetAmount / order.takerAssetAmount
        // i.e. the number of makerAsset maker is paying per takerAsset. The
        // maker is guaranteed to get this price or a better (lower) one. The
        // actual price maker is getting in this fill is:
        //    fill price = makerAssetFilledAmount / takerAssetFilledAmount
        // We need `fill price <= order price` for the fill to be fair to maker.
        // This amounts to:
        //     makerAssetFilledAmount        order.makerAssetAmount
        //    ------------------------  <=  -----------------------
        //     takerAssetFilledAmount        order.takerAssetAmount
        // or, equivalently:
        //     makerAssetFilledAmount * order.takerAssetAmount <=
        //     order.makerAssetAmount * takerAssetFilledAmount
        // NOTE: This assertion should never fail, it is here
        //       as an extra defence against potential bugs.
        require(
            safeMul(makerAssetFilledAmount, order.takerAssetAmount)
            <= 
            safeMul(order.makerAssetAmount, takerAssetFilledAmount),
            "INVALID_FILL_PRICE"
        );
        
        // Validate fill order rounding
        require(
            !isRoundingErrorFloor(
                takerAssetFilledAmount,
                order.takerAssetAmount,
                order.makerAssetAmount
            ),
            "ROUNDING_ERROR"
        );
    }

    /// @dev Validates context for cancelOrder. Succeeds or throws.
    /// @param order to be cancelled.
    /// @param orderInfo OrderStatus, orderHash, and amount already filled of order.
    function assertValidCancel(
        Order memory order,
        OrderInfo memory orderInfo
    )
        internal
        view
    {
        // Ensure order is valid
        // An order can only be cancelled if its status is FILLABLE.
        require(
            orderInfo.orderStatus == uint8(OrderStatus.FILLABLE),
            "ORDER_UNFILLABLE"
        );

        // Validate sender is allowed to cancel this order
        if (order.senderAddress != address(0)) {
            require(
                order.senderAddress == msg.sender,
                "INVALID_SENDER"
            );
        }

        // Validate transaction signed by maker
        address makerAddress = getCurrentContextAddress();
        require(
            order.makerAddress == makerAddress,
            "INVALID_MAKER"
        );
    }

    /// @dev Calculates amounts filled and fees paid by maker and taker.
    /// @param order to be filled.
    /// @param takerAssetFilledAmount Amount of takerAsset that will be filled.
    /// @return fillResults Amounts filled and fees paid by maker and taker.
    function calculateFillResults(
        Order memory order,
        uint256 takerAssetFilledAmount
    )
        internal
        pure
        returns (FillResults memory fillResults)
    {
        // Compute proportional transfer amounts
        fillResults.takerAssetFilledAmount = takerAssetFilledAmount;
        fillResults.makerAssetFilledAmount = getPartialAmountFloor(
            takerAssetFilledAmount,
            order.takerAssetAmount,
            order.makerAssetAmount
        );
        fillResults.makerFeePaid = getPartialAmountFloor(
            takerAssetFilledAmount,
            order.takerAssetAmount,
            order.makerFee
        );
        fillResults.takerFeePaid = getPartialAmountFloor(
            takerAssetFilledAmount,
            order.takerAssetAmount,
            order.takerFee
        );

        return fillResults;
    }

    /// @dev Settles an order by transferring assets between counterparties.
    /// @param order Order struct containing order specifications.
    /// @param takerAddress Address selling takerAsset and buying makerAsset.
    /// @param fillResults Amounts to be filled and fees paid by maker and taker.
    function settleOrder(
        LibOrder.Order memory order,
        address takerAddress,
        LibFillResults.FillResults memory fillResults
    )
        private
    {
        bytes memory zrxAssetData = ZRX_ASSET_DATA;
        dispatchTransferFrom(
            order.makerAssetData,
            order.makerAddress,
            takerAddress,
            fillResults.makerAssetFilledAmount
        );
        dispatchTransferFrom(
            order.takerAssetData,
            takerAddress,
            order.makerAddress,
            fillResults.takerAssetFilledAmount
        );
        dispatchTransferFrom(
            zrxAssetData,
            order.makerAddress,
            order.feeRecipientAddress,
            fillResults.makerFeePaid
        );
        dispatchTransferFrom(
            zrxAssetData,
            takerAddress,
            order.feeRecipientAddress,
            fillResults.takerFeePaid
        );
    }
}<|MERGE_RESOLUTION|>--- conflicted
+++ resolved
@@ -92,56 +92,11 @@
         nonReentrant
         returns (FillResults memory fillResults)
     {
-<<<<<<< HEAD
-        // Fetch order info
-        OrderInfo memory orderInfo = getOrderInfo(order);
-        
-        // Fetch taker address
-        address takerAddress = getCurrentContextAddress();
-        
-        // Assert that the order is fillable by taker
-        assertFillableOrder(
-            order,
-            orderInfo,
-            takerAddress,
-            signature
-        );
-
-        // Get amount of takerAsset to fill
-        uint256 remainingTakerAssetAmount = safeSub(order.takerAssetAmount, orderInfo.orderTakerAssetFilledAmount);
-        uint256 takerAssetFilledAmount = min256(takerAssetFillAmount, remainingTakerAssetAmount);
-
-        // Compute proportional fill amounts
-        fillResults = calculateFillResults(order, takerAssetFilledAmount);
-        
-        // Validate context
-        assertValidFill(
-            order,
-            orderInfo,
-            takerAssetFillAmount,
-            takerAssetFilledAmount,
-            fillResults.makerAssetFilledAmount
-        );
-        
-        // Update exchange internal state
-        updateFilledState(
-            order,
-            takerAddress,
-            orderInfo.orderHash,
-            orderInfo.orderTakerAssetFilledAmount,
-            fillResults
-        );
-    
-        // Settle order
-        settleOrder(order, takerAddress, fillResults);
-
-=======
         fillResults = fillOrderInternal(
             order,
             takerAssetFillAmount,
             signature
         );
->>>>>>> f938c989
         return fillResults;
     }
 
@@ -241,7 +196,15 @@
 
         // Fetch taker address
         address takerAddress = getCurrentContextAddress();
-
+        
+        // Assert that the order is fillable by taker
+        assertFillableOrder(
+            order,
+            orderInfo,
+            takerAddress,
+            signature
+        );
+        
         // Get amount of takerAsset to fill
         uint256 remainingTakerAssetAmount = safeSub(order.takerAssetAmount, orderInfo.orderTakerAssetFilledAmount);
         uint256 takerAssetFilledAmount = min256(takerAssetFillAmount, remainingTakerAssetAmount);
@@ -250,10 +213,9 @@
         assertValidFill(
             order,
             orderInfo,
-            takerAddress,
             takerAssetFillAmount,
             takerAssetFilledAmount,
-            signature
+            fillResults.makerAssetFilledAmount
         );
 
         // Compute proportional fill amounts
