// tslint:disable:no-consecutive-blank-lines ordered-imports align trailing-comma
// tslint:disable:whitespace no-unbound-method no-trailing-whitespace
// tslint:disable:no-unused-variable
import { BaseContract, PromiseWithTransactionHash } from '@0x/base-contract';
import { schemas } from '@0x/json-schemas';
import {
    BlockParam,
    BlockParamLiteral,
    CallData,
    ContractAbi,
    ContractArtifact,
    DecodedLogArgs,
    MethodAbi,
    TransactionReceiptWithDecodedLogs,
    TxData,
    TxDataPayable,
    SupportedProvider,
} from 'ethereum-types';
import { BigNumber, classUtils, logUtils, providerUtils } from '@0x/utils';
import { SimpleContractArtifact } from '@0x/types';
import { Web3Wrapper } from '@0x/web3-wrapper';
import { assert } from '@0x/assert';
import * as ethers from 'ethers';
// tslint:enable:no-unused-variable

/* istanbul ignore next */
// tslint:disable:no-parameter-reassignment
// tslint:disable-next-line:class-name
export class CoordinatorContract extends BaseContract {
    public getSignerAddress = {
        async callAsync(
            hash: string,
            signature: string,
            callData: Partial<CallData> = {},
            defaultBlock?: BlockParam,
<<<<<<< HEAD
<<<<<<< HEAD
        ): Promise<string
    > {
            const self = this as any as CoordinatorContract;
            const encodedData = self._strictEncodeArguments('getSignerAddress(bytes32,bytes)', [hash,
    signature
    ]);
            const encodedDataBytes = Buffer.from(encodedData.substr(2), 'hex');
            const rawCallResultBytes = await self.evmExecAsync(encodedDataBytes);
            const rawCallResultHex = `0x${Buffer.from(rawCallResultBytes).toString('hex')}`;
            BaseContract._throwIfRevertWithReasonCallResult(rawCallResultHex);
            const abiEncoder = self._lookupAbiEncoder('getSignerAddress(bytes32,bytes)');
            // tslint:disable boolean-naming
            const result = abiEncoder.strictDecodeReturnValue<string
    >(rawCallResultHex);
=======
=======
>>>>>>> 4fe5a50c
        ): Promise<string> {
            assert.isString('hash', hash);
            assert.isString('signature', signature);
            assert.doesConformToSchema('callData', callData, schemas.callDataSchema, [
                schemas.addressSchema,
                schemas.numberSchema,
                schemas.jsNumber,
            ]);
            if (defaultBlock !== undefined) {
                assert.isBlockParam('defaultBlock', defaultBlock);
            }
            const self = (this as any) as CoordinatorContract;
            const encodedData = self._strictEncodeArguments('getSignerAddress(bytes32,bytes)', [hash, signature]);
            const callDataWithDefaults = await BaseContract._applyDefaultsToTxDataAsync(
                {
                    to: self.address,
                    ...callData,
                    data: encodedData,
                },
                self._web3Wrapper.getContractDefaults(),
            );
            const rawCallResult = await self._web3Wrapper.callAsync(callDataWithDefaults, defaultBlock);
            BaseContract._throwIfRevertWithReasonCallResult(rawCallResult);
            const abiEncoder = self._lookupAbiEncoder('getSignerAddress(bytes32,bytes)');
            // tslint:disable boolean-naming
            const result = abiEncoder.strictDecodeReturnValue<string>(rawCallResult);
            // tslint:enable boolean-naming
            return result;
        },
    };
    public getTransactionHash = {
        async callAsync(
            transaction: { salt: BigNumber; signerAddress: string; data: string },
            callData: Partial<CallData> = {},
            defaultBlock?: BlockParam,
        ): Promise<string> {
            assert.doesConformToSchema('callData', callData, schemas.callDataSchema, [
                schemas.addressSchema,
                schemas.numberSchema,
                schemas.jsNumber,
            ]);
            if (defaultBlock !== undefined) {
                assert.isBlockParam('defaultBlock', defaultBlock);
            }
            const self = (this as any) as CoordinatorContract;
            const encodedData = self._strictEncodeArguments('getTransactionHash((uint256,address,bytes))', [
                transaction,
            ]);
            const callDataWithDefaults = await BaseContract._applyDefaultsToTxDataAsync(
                {
                    to: self.address,
                    ...callData,
                    data: encodedData,
                },
                self._web3Wrapper.getContractDefaults(),
            );
            const rawCallResult = await self._web3Wrapper.callAsync(callDataWithDefaults, defaultBlock);
            BaseContract._throwIfRevertWithReasonCallResult(rawCallResult);
            const abiEncoder = self._lookupAbiEncoder('getTransactionHash((uint256,address,bytes))');
            // tslint:disable boolean-naming
            const result = abiEncoder.strictDecodeReturnValue<string>(rawCallResult);
<<<<<<< HEAD
>>>>>>> feature/prepublish-contract-artifacts
=======
>>>>>>> 4fe5a50c
            // tslint:enable boolean-naming
            return result;
        }
    };
<<<<<<< HEAD
        public getTransactionHash = {
            async callAsync(
                transaction: {salt: BigNumber;signerAddress: string;data: string},
                callData: Partial<CallData> = {},
                defaultBlock?: BlockParam,
            ): Promise<string
            > {
                
                assert.doesConformToSchema('callData', callData, schemas.callDataSchema, [
                    schemas.addressSchema,
                    schemas.numberSchema,
                    schemas.jsNumber,
                ]);
                if (defaultBlock !== undefined) {
                    assert.isBlockParam('defaultBlock', defaultBlock);
                }
                const self = this as any as CoordinatorContract;
                const encodedData = self._strictEncodeArguments('getTransactionHash((uint256,address,bytes))', [transaction
            ]);
                const callDataWithDefaults = await BaseContract._applyDefaultsToTxDataAsync(
                    {
                        to: self.address,
                        ...callData,
                        data: encodedData,
                    },
                    self._web3Wrapper.getContractDefaults(),
                );
                const rawCallResult = await self._web3Wrapper.callAsync(callDataWithDefaults, defaultBlock);
                BaseContract._throwIfRevertWithReasonCallResult(rawCallResult);
                const abiEncoder = self._lookupAbiEncoder('getTransactionHash((uint256,address,bytes))');
                // tslint:disable boolean-naming
                const result = abiEncoder.strictDecodeReturnValue<string
            >(rawCallResult);
                // tslint:enable boolean-naming
                return result;
            },
        };
        public getCoordinatorApprovalHash = {
            async callAsync(
                approval: {txOrigin: string;transactionHash: string;transactionSignature: string;approvalExpirationTimeSeconds: BigNumber},
                callData: Partial<CallData> = {},
                defaultBlock?: BlockParam,
            ): Promise<string
            > {
                
                assert.doesConformToSchema('callData', callData, schemas.callDataSchema, [
                    schemas.addressSchema,
                    schemas.numberSchema,
                    schemas.jsNumber,
                ]);
                if (defaultBlock !== undefined) {
                    assert.isBlockParam('defaultBlock', defaultBlock);
                }
                const self = this as any as CoordinatorContract;
                const encodedData = self._strictEncodeArguments('getCoordinatorApprovalHash((address,bytes32,bytes,uint256))', [approval
            ]);
                const callDataWithDefaults = await BaseContract._applyDefaultsToTxDataAsync(
                    {
                        to: self.address,
                        ...callData,
                        data: encodedData,
                    },
                    self._web3Wrapper.getContractDefaults(),
                );
                const rawCallResult = await self._web3Wrapper.callAsync(callDataWithDefaults, defaultBlock);
                BaseContract._throwIfRevertWithReasonCallResult(rawCallResult);
                const abiEncoder = self._lookupAbiEncoder('getCoordinatorApprovalHash((address,bytes32,bytes,uint256))');
                // tslint:disable boolean-naming
                const result = abiEncoder.strictDecodeReturnValue<string
            >(rawCallResult);
                // tslint:enable boolean-naming
                return result;
            },
        };
        public executeTransaction = {
            async sendTransactionAsync(
                transaction: {salt: BigNumber;signerAddress: string;data: string},
                txOrigin: string,
                transactionSignature: string,
                approvalExpirationTimeSeconds: BigNumber[],
                approvalSignatures: string[],
            txData?: Partial<TxData> | undefined,
            ): Promise<string> {
            
=======
    public getCoordinatorApprovalHash = {
        async callAsync(
            approval: {
                txOrigin: string;
                transactionHash: string;
                transactionSignature: string;
                approvalExpirationTimeSeconds: BigNumber;
            },
            callData: Partial<CallData> = {},
            defaultBlock?: BlockParam,
        ): Promise<string> {
            assert.doesConformToSchema('callData', callData, schemas.callDataSchema, [
                schemas.addressSchema,
                schemas.numberSchema,
                schemas.jsNumber,
            ]);
            if (defaultBlock !== undefined) {
                assert.isBlockParam('defaultBlock', defaultBlock);
            }
            const self = (this as any) as CoordinatorContract;
            const encodedData = self._strictEncodeArguments(
                'getCoordinatorApprovalHash((address,bytes32,bytes,uint256))',
                [approval],
            );
            const callDataWithDefaults = await BaseContract._applyDefaultsToTxDataAsync(
                {
                    to: self.address,
                    ...callData,
                    data: encodedData,
                },
                self._web3Wrapper.getContractDefaults(),
            );
            const rawCallResult = await self._web3Wrapper.callAsync(callDataWithDefaults, defaultBlock);
            BaseContract._throwIfRevertWithReasonCallResult(rawCallResult);
            const abiEncoder = self._lookupAbiEncoder('getCoordinatorApprovalHash((address,bytes32,bytes,uint256))');
            // tslint:disable boolean-naming
            const result = abiEncoder.strictDecodeReturnValue<string>(rawCallResult);
            // tslint:enable boolean-naming
            return result;
        },
    };
    public executeTransaction = {
        async sendTransactionAsync(
            transaction: { salt: BigNumber; signerAddress: string; data: string },
            txOrigin: string,
            transactionSignature: string,
            approvalExpirationTimeSeconds: BigNumber[],
            approvalSignatures: string[],
            txData?: Partial<TxData> | undefined,
        ): Promise<string> {
            assert.isString('txOrigin', txOrigin);
            assert.isString('transactionSignature', transactionSignature);
            assert.isArray('approvalExpirationTimeSeconds', approvalExpirationTimeSeconds);
            assert.isArray('approvalSignatures', approvalSignatures);
            const self = (this as any) as CoordinatorContract;
            const encodedData = self._strictEncodeArguments(
                'executeTransaction((uint256,address,bytes),address,bytes,uint256[],bytes[])',
                [transaction, txOrigin, transactionSignature, approvalExpirationTimeSeconds, approvalSignatures],
            );
            const txDataWithDefaults = await BaseContract._applyDefaultsToTxDataAsync(
                {
                    to: self.address,
                    ...txData,
                    data: encodedData,
                },
                self._web3Wrapper.getContractDefaults(),
                self.executeTransaction.estimateGasAsync.bind(
                    self,
                    transaction,
                    txOrigin,
                    transactionSignature,
                    approvalExpirationTimeSeconds,
                    approvalSignatures,
                ),
            );
            const txHash = await self._web3Wrapper.sendTransactionAsync(txDataWithDefaults);
            return txHash;
        },
        awaitTransactionSuccessAsync(
            transaction: { salt: BigNumber; signerAddress: string; data: string },
            txOrigin: string,
            transactionSignature: string,
            approvalExpirationTimeSeconds: BigNumber[],
            approvalSignatures: string[],
            txData?: Partial<TxData>,
            pollingIntervalMs?: number,
            timeoutMs?: number,
        ): PromiseWithTransactionHash<TransactionReceiptWithDecodedLogs> {
            assert.isString('txOrigin', txOrigin);
            assert.isString('transactionSignature', transactionSignature);
            assert.isArray('approvalExpirationTimeSeconds', approvalExpirationTimeSeconds);
            assert.isArray('approvalSignatures', approvalSignatures);
            const self = (this as any) as CoordinatorContract;
            const txHashPromise = self.executeTransaction.sendTransactionAsync(
                transaction,
                txOrigin,
                transactionSignature,
                approvalExpirationTimeSeconds,
                approvalSignatures,
                txData,
            );
            return new PromiseWithTransactionHash<TransactionReceiptWithDecodedLogs>(
                txHashPromise,
                (async (): Promise<TransactionReceiptWithDecodedLogs> => {
                    // When the transaction hash resolves, wait for it to be mined.
                    return self._web3Wrapper.awaitTransactionSuccessAsync(
                        await txHashPromise,
                        pollingIntervalMs,
                        timeoutMs,
                    );
                })(),
            );
        },
        async estimateGasAsync(
            transaction: { salt: BigNumber; signerAddress: string; data: string },
            txOrigin: string,
            transactionSignature: string,
            approvalExpirationTimeSeconds: BigNumber[],
            approvalSignatures: string[],
            txData?: Partial<TxData> | undefined,
        ): Promise<number> {
            assert.isString('txOrigin', txOrigin);
            assert.isString('transactionSignature', transactionSignature);
            assert.isArray('approvalExpirationTimeSeconds', approvalExpirationTimeSeconds);
            assert.isArray('approvalSignatures', approvalSignatures);
            const self = (this as any) as CoordinatorContract;
            const encodedData = self._strictEncodeArguments(
                'executeTransaction((uint256,address,bytes),address,bytes,uint256[],bytes[])',
                [transaction, txOrigin, transactionSignature, approvalExpirationTimeSeconds, approvalSignatures],
            );
            const txDataWithDefaults = await BaseContract._applyDefaultsToTxDataAsync(
                {
                    to: self.address,
                    ...txData,
                    data: encodedData,
                },
                self._web3Wrapper.getContractDefaults(),
            );
            const gas = await self._web3Wrapper.estimateGasAsync(txDataWithDefaults);
            return gas;
        },
        getABIEncodedTransactionData(
            transaction: { salt: BigNumber; signerAddress: string; data: string },
            txOrigin: string,
            transactionSignature: string,
            approvalExpirationTimeSeconds: BigNumber[],
            approvalSignatures: string[],
        ): string {
            assert.isString('txOrigin', txOrigin);
            assert.isString('transactionSignature', transactionSignature);
            assert.isArray('approvalExpirationTimeSeconds', approvalExpirationTimeSeconds);
            assert.isArray('approvalSignatures', approvalSignatures);
            const self = (this as any) as CoordinatorContract;
            const abiEncodedTransactionData = self._strictEncodeArguments(
                'executeTransaction((uint256,address,bytes),address,bytes,uint256[],bytes[])',
                [transaction, txOrigin, transactionSignature, approvalExpirationTimeSeconds, approvalSignatures],
            );
            return abiEncodedTransactionData;
        },
        async callAsync(
            transaction: { salt: BigNumber; signerAddress: string; data: string },
            txOrigin: string,
            transactionSignature: string,
            approvalExpirationTimeSeconds: BigNumber[],
            approvalSignatures: string[],
            callData: Partial<CallData> = {},
            defaultBlock?: BlockParam,
        ): Promise<void> {
<<<<<<< HEAD
>>>>>>> feature/prepublish-contract-artifacts
=======
>>>>>>> 4fe5a50c
            assert.isString('txOrigin', txOrigin);
            assert.isString('transactionSignature', transactionSignature);
            assert.isArray('approvalExpirationTimeSeconds', approvalExpirationTimeSeconds);
            assert.isArray('approvalSignatures', approvalSignatures);
<<<<<<< HEAD
            const self = this as any as CoordinatorContract;
            const encodedData = self._strictEncodeArguments('executeTransaction((uint256,address,bytes),address,bytes,uint256[],bytes[])', [transaction,
        txOrigin,
        transactionSignature,
        approvalExpirationTimeSeconds,
        approvalSignatures
        ]);
            const txDataWithDefaults = await BaseContract._applyDefaultsToTxDataAsync(
=======
            assert.doesConformToSchema('callData', callData, schemas.callDataSchema, [
                schemas.addressSchema,
                schemas.numberSchema,
                schemas.jsNumber,
            ]);
            if (defaultBlock !== undefined) {
                assert.isBlockParam('defaultBlock', defaultBlock);
            }
            const self = (this as any) as CoordinatorContract;
            const encodedData = self._strictEncodeArguments(
                'executeTransaction((uint256,address,bytes),address,bytes,uint256[],bytes[])',
                [transaction, txOrigin, transactionSignature, approvalExpirationTimeSeconds, approvalSignatures],
            );
            const callDataWithDefaults = await BaseContract._applyDefaultsToTxDataAsync(
>>>>>>> feature/prepublish-contract-artifacts
                {
                    to: self.address,
                    ...txData,
                    data: encodedData,
                },
                self._web3Wrapper.getContractDefaults(),
                self.executeTransaction.estimateGasAsync.bind(
                    self,
                    transaction,
                    txOrigin,
                    transactionSignature,
                    approvalExpirationTimeSeconds,
                    approvalSignatures
                ),
            );
<<<<<<< HEAD
            const txHash = await self._web3Wrapper.sendTransactionAsync(txDataWithDefaults);
            return txHash;
            },
            awaitTransactionSuccessAsync(
                transaction: {salt: BigNumber;signerAddress: string;data: string},
                txOrigin: string,
                transactionSignature: string,
                approvalExpirationTimeSeconds: BigNumber[],
                approvalSignatures: string[],
                txData?: Partial<TxData>,
                pollingIntervalMs?: number,
                timeoutMs?: number,
            ): PromiseWithTransactionHash<TransactionReceiptWithDecodedLogs> {
            
            assert.isString('txOrigin', txOrigin);
            assert.isString('transactionSignature', transactionSignature);
            assert.isArray('approvalExpirationTimeSeconds', approvalExpirationTimeSeconds);
            assert.isArray('approvalSignatures', approvalSignatures);
            const self = this as any as CoordinatorContract;
            const txHashPromise = self.executeTransaction.sendTransactionAsync(transaction,
        txOrigin,
        transactionSignature,
        approvalExpirationTimeSeconds,
        approvalSignatures
        , txData);
            return new PromiseWithTransactionHash<TransactionReceiptWithDecodedLogs>(
                txHashPromise,
                (async (): Promise<TransactionReceiptWithDecodedLogs> => {
                    // When the transaction hash resolves, wait for it to be mined.
                    return self._web3Wrapper.awaitTransactionSuccessAsync(
                        await txHashPromise,
                        pollingIntervalMs,
                        timeoutMs,
                    );
                })(),
            );
            },
            async estimateGasAsync(
                transaction: {salt: BigNumber;signerAddress: string;data: string},
                txOrigin: string,
                transactionSignature: string,
                approvalExpirationTimeSeconds: BigNumber[],
                approvalSignatures: string[],
                txData?: Partial<TxData> | undefined,
            ): Promise<number> {
            
=======
            const rawCallResult = await self._web3Wrapper.callAsync(callDataWithDefaults, defaultBlock);
            BaseContract._throwIfRevertWithReasonCallResult(rawCallResult);
            const abiEncoder = self._lookupAbiEncoder(
                'executeTransaction((uint256,address,bytes),address,bytes,uint256[],bytes[])',
            );
            // tslint:disable boolean-naming
            const result = abiEncoder.strictDecodeReturnValue<void>(rawCallResult);
            // tslint:enable boolean-naming
            return result;
        },
    };
    public EIP712_EXCHANGE_DOMAIN_HASH = {
        async callAsync(callData: Partial<CallData> = {}, defaultBlock?: BlockParam): Promise<string> {
            assert.doesConformToSchema('callData', callData, schemas.callDataSchema, [
                schemas.addressSchema,
                schemas.numberSchema,
                schemas.jsNumber,
            ]);
            if (defaultBlock !== undefined) {
                assert.isBlockParam('defaultBlock', defaultBlock);
            }
            const self = (this as any) as CoordinatorContract;
            const encodedData = self._strictEncodeArguments('EIP712_EXCHANGE_DOMAIN_HASH()', []);
            const callDataWithDefaults = await BaseContract._applyDefaultsToTxDataAsync(
                {
                    to: self.address,
                    ...callData,
                    data: encodedData,
                },
                self._web3Wrapper.getContractDefaults(),
            );
            const rawCallResult = await self._web3Wrapper.callAsync(callDataWithDefaults, defaultBlock);
            BaseContract._throwIfRevertWithReasonCallResult(rawCallResult);
            const abiEncoder = self._lookupAbiEncoder('EIP712_EXCHANGE_DOMAIN_HASH()');
            // tslint:disable boolean-naming
            const result = abiEncoder.strictDecodeReturnValue<string>(rawCallResult);
            // tslint:enable boolean-naming
            return result;
        },
    };
    public assertValidCoordinatorApprovals = {
        async callAsync(
            transaction: { salt: BigNumber; signerAddress: string; data: string },
            txOrigin: string,
            transactionSignature: string,
            approvalExpirationTimeSeconds: BigNumber[],
            approvalSignatures: string[],
            callData: Partial<CallData> = {},
            defaultBlock?: BlockParam,
        ): Promise<void> {
<<<<<<< HEAD
>>>>>>> feature/prepublish-contract-artifacts
=======
>>>>>>> 4fe5a50c
            assert.isString('txOrigin', txOrigin);
            assert.isString('transactionSignature', transactionSignature);
            assert.isArray('approvalExpirationTimeSeconds', approvalExpirationTimeSeconds);
            assert.isArray('approvalSignatures', approvalSignatures);
<<<<<<< HEAD
            const self = this as any as CoordinatorContract;
            const encodedData = self._strictEncodeArguments('executeTransaction((uint256,address,bytes),address,bytes,uint256[],bytes[])', [transaction,
        txOrigin,
        transactionSignature,
        approvalExpirationTimeSeconds,
        approvalSignatures
        ]);
            const txDataWithDefaults = await BaseContract._applyDefaultsToTxDataAsync(
=======
            assert.doesConformToSchema('callData', callData, schemas.callDataSchema, [
                schemas.addressSchema,
                schemas.numberSchema,
                schemas.jsNumber,
            ]);
            if (defaultBlock !== undefined) {
                assert.isBlockParam('defaultBlock', defaultBlock);
            }
            const self = (this as any) as CoordinatorContract;
            const encodedData = self._strictEncodeArguments(
                'assertValidCoordinatorApprovals((uint256,address,bytes),address,bytes,uint256[],bytes[])',
                [transaction, txOrigin, transactionSignature, approvalExpirationTimeSeconds, approvalSignatures],
            );
            const callDataWithDefaults = await BaseContract._applyDefaultsToTxDataAsync(
>>>>>>> feature/prepublish-contract-artifacts
                {
                    to: self.address,
                    ...txData,
                    data: encodedData,
                },
                self._web3Wrapper.getContractDefaults(),
            );
<<<<<<< HEAD
            const gas = await self._web3Wrapper.estimateGasAsync(txDataWithDefaults);
            return gas;
            },
            getABIEncodedTransactionData(
                transaction: {salt: BigNumber;signerAddress: string;data: string},
                txOrigin: string,
                transactionSignature: string,
                approvalExpirationTimeSeconds: BigNumber[],
                approvalSignatures: string[],
            ): string {
            
            assert.isString('txOrigin', txOrigin);
            assert.isString('transactionSignature', transactionSignature);
            assert.isArray('approvalExpirationTimeSeconds', approvalExpirationTimeSeconds);
            assert.isArray('approvalSignatures', approvalSignatures);
            const self = this as any as CoordinatorContract;
            const abiEncodedTransactionData = self._strictEncodeArguments('executeTransaction((uint256,address,bytes),address,bytes,uint256[],bytes[])', [transaction,
        txOrigin,
        transactionSignature,
        approvalExpirationTimeSeconds,
        approvalSignatures
        ]);
            return abiEncodedTransactionData;
            },
            async callAsync(
                transaction: {salt: BigNumber;signerAddress: string;data: string},
                txOrigin: string,
                transactionSignature: string,
                approvalExpirationTimeSeconds: BigNumber[],
                approvalSignatures: string[],
                callData: Partial<CallData> = {},
                defaultBlock?: BlockParam,
            ): Promise<void
            > {
                
                assert.isString('txOrigin', txOrigin);
                assert.isString('transactionSignature', transactionSignature);
                assert.isArray('approvalExpirationTimeSeconds', approvalExpirationTimeSeconds);
                assert.isArray('approvalSignatures', approvalSignatures);
                assert.doesConformToSchema('callData', callData, schemas.callDataSchema, [
                    schemas.addressSchema,
                    schemas.numberSchema,
                    schemas.jsNumber,
                ]);
                if (defaultBlock !== undefined) {
                    assert.isBlockParam('defaultBlock', defaultBlock);
                }
                const self = this as any as CoordinatorContract;
                const encodedData = self._strictEncodeArguments('executeTransaction((uint256,address,bytes),address,bytes,uint256[],bytes[])', [transaction,
            txOrigin,
            transactionSignature,
            approvalExpirationTimeSeconds,
            approvalSignatures
            ]);
                const callDataWithDefaults = await BaseContract._applyDefaultsToTxDataAsync(
                    {
                        to: self.address,
                        ...callData,
                        data: encodedData,
                    },
                    self._web3Wrapper.getContractDefaults(),
                );
                const rawCallResult = await self._web3Wrapper.callAsync(callDataWithDefaults, defaultBlock);
                BaseContract._throwIfRevertWithReasonCallResult(rawCallResult);
                const abiEncoder = self._lookupAbiEncoder('executeTransaction((uint256,address,bytes),address,bytes,uint256[],bytes[])');
                // tslint:disable boolean-naming
                const result = abiEncoder.strictDecodeReturnValue<void
            >(rawCallResult);
                // tslint:enable boolean-naming
                return result;
            },
        };
        public EIP712_EXCHANGE_DOMAIN_HASH = {
            async callAsync(
                callData: Partial<CallData> = {},
                defaultBlock?: BlockParam,
            ): Promise<string
            > {
                assert.doesConformToSchema('callData', callData, schemas.callDataSchema, [
                    schemas.addressSchema,
                    schemas.numberSchema,
                    schemas.jsNumber,
                ]);
                if (defaultBlock !== undefined) {
                    assert.isBlockParam('defaultBlock', defaultBlock);
                }
                const self = this as any as CoordinatorContract;
                const encodedData = self._strictEncodeArguments('EIP712_EXCHANGE_DOMAIN_HASH()', []);
                const callDataWithDefaults = await BaseContract._applyDefaultsToTxDataAsync(
                    {
                        to: self.address,
                        ...callData,
                        data: encodedData,
                    },
                    self._web3Wrapper.getContractDefaults(),
                );
                const rawCallResult = await self._web3Wrapper.callAsync(callDataWithDefaults, defaultBlock);
                BaseContract._throwIfRevertWithReasonCallResult(rawCallResult);
                const abiEncoder = self._lookupAbiEncoder('EIP712_EXCHANGE_DOMAIN_HASH()');
                // tslint:disable boolean-naming
                const result = abiEncoder.strictDecodeReturnValue<string
            >(rawCallResult);
                // tslint:enable boolean-naming
                return result;
            },
        };
        public assertValidCoordinatorApprovals = {
            async callAsync(
                transaction: {salt: BigNumber;signerAddress: string;data: string},
                txOrigin: string,
                transactionSignature: string,
                approvalExpirationTimeSeconds: BigNumber[],
                approvalSignatures: string[],
                callData: Partial<CallData> = {},
                defaultBlock?: BlockParam,
            ): Promise<void
            > {
                
                assert.isString('txOrigin', txOrigin);
                assert.isString('transactionSignature', transactionSignature);
                assert.isArray('approvalExpirationTimeSeconds', approvalExpirationTimeSeconds);
                assert.isArray('approvalSignatures', approvalSignatures);
                assert.doesConformToSchema('callData', callData, schemas.callDataSchema, [
                    schemas.addressSchema,
                    schemas.numberSchema,
                    schemas.jsNumber,
                ]);
                if (defaultBlock !== undefined) {
                    assert.isBlockParam('defaultBlock', defaultBlock);
                }
                const self = this as any as CoordinatorContract;
                const encodedData = self._strictEncodeArguments('assertValidCoordinatorApprovals((uint256,address,bytes),address,bytes,uint256[],bytes[])', [transaction,
            txOrigin,
            transactionSignature,
            approvalExpirationTimeSeconds,
            approvalSignatures
            ]);
                const callDataWithDefaults = await BaseContract._applyDefaultsToTxDataAsync(
                    {
                        to: self.address,
                        ...callData,
                        data: encodedData,
                    },
                    self._web3Wrapper.getContractDefaults(),
                );
                const rawCallResult = await self._web3Wrapper.callAsync(callDataWithDefaults, defaultBlock);
                BaseContract._throwIfRevertWithReasonCallResult(rawCallResult);
                const abiEncoder = self._lookupAbiEncoder('assertValidCoordinatorApprovals((uint256,address,bytes),address,bytes,uint256[],bytes[])');
                // tslint:disable boolean-naming
                const result = abiEncoder.strictDecodeReturnValue<void
            >(rawCallResult);
                // tslint:enable boolean-naming
                return result;
            },
        };
=======
            const rawCallResult = await self._web3Wrapper.callAsync(callDataWithDefaults, defaultBlock);
            BaseContract._throwIfRevertWithReasonCallResult(rawCallResult);
            const abiEncoder = self._lookupAbiEncoder(
                'assertValidCoordinatorApprovals((uint256,address,bytes),address,bytes,uint256[],bytes[])',
            );
            // tslint:disable boolean-naming
            const result = abiEncoder.strictDecodeReturnValue<void>(rawCallResult);
            // tslint:enable boolean-naming
            return result;
        },
    };
>>>>>>> feature/prepublish-contract-artifacts
    public decodeOrdersFromFillData = {
        async callAsync(
            data: string,
            callData: Partial<CallData> = {},
            defaultBlock?: BlockParam,
<<<<<<< HEAD
<<<<<<< HEAD
        ): Promise<Array<{makerAddress: string;takerAddress: string;feeRecipientAddress: string;senderAddress: string;makerAssetAmount: BigNumber;takerAssetAmount: BigNumber;makerFee: BigNumber;takerFee: BigNumber;expirationTimeSeconds: BigNumber;salt: BigNumber;makerAssetData: string;takerAssetData: string}>
    > {
            const self = this as any as CoordinatorContract;
            const encodedData = self._strictEncodeArguments('decodeOrdersFromFillData(bytes)', [data
    ]);
            const encodedDataBytes = Buffer.from(encodedData.substr(2), 'hex');
            const rawCallResultBytes = await self.evmExecAsync(encodedDataBytes);
            const rawCallResultHex = `0x${Buffer.from(rawCallResultBytes).toString('hex')}`;
            BaseContract._throwIfRevertWithReasonCallResult(rawCallResultHex);
            const abiEncoder = self._lookupAbiEncoder('decodeOrdersFromFillData(bytes)');
            // tslint:disable boolean-naming
            const result = abiEncoder.strictDecodeReturnValue<Array<{makerAddress: string;takerAddress: string;feeRecipientAddress: string;senderAddress: string;makerAssetAmount: BigNumber;takerAssetAmount: BigNumber;makerFee: BigNumber;takerFee: BigNumber;expirationTimeSeconds: BigNumber;salt: BigNumber;makerAssetData: string;takerAssetData: string}>
    >(rawCallResultHex);
            // tslint:enable boolean-naming
            return result;
        }
=======
=======
>>>>>>> 4fe5a50c
        ): Promise<
            Array<{
                makerAddress: string;
                takerAddress: string;
                feeRecipientAddress: string;
                senderAddress: string;
                makerAssetAmount: BigNumber;
                takerAssetAmount: BigNumber;
                makerFee: BigNumber;
                takerFee: BigNumber;
                expirationTimeSeconds: BigNumber;
                salt: BigNumber;
                makerAssetData: string;
                takerAssetData: string;
            }>
        > {
            assert.isString('data', data);
            assert.doesConformToSchema('callData', callData, schemas.callDataSchema, [
                schemas.addressSchema,
                schemas.numberSchema,
                schemas.jsNumber,
            ]);
            if (defaultBlock !== undefined) {
                assert.isBlockParam('defaultBlock', defaultBlock);
            }
            const self = (this as any) as CoordinatorContract;
            const encodedData = self._strictEncodeArguments('decodeOrdersFromFillData(bytes)', [data]);
            const callDataWithDefaults = await BaseContract._applyDefaultsToTxDataAsync(
                {
                    to: self.address,
                    ...callData,
                    data: encodedData,
                },
                self._web3Wrapper.getContractDefaults(),
            );
            const rawCallResult = await self._web3Wrapper.callAsync(callDataWithDefaults, defaultBlock);
            BaseContract._throwIfRevertWithReasonCallResult(rawCallResult);
            const abiEncoder = self._lookupAbiEncoder('decodeOrdersFromFillData(bytes)');
            // tslint:disable boolean-naming
            const result = abiEncoder.strictDecodeReturnValue<
                Array<{
                    makerAddress: string;
                    takerAddress: string;
                    feeRecipientAddress: string;
                    senderAddress: string;
                    makerAssetAmount: BigNumber;
                    takerAssetAmount: BigNumber;
                    makerFee: BigNumber;
                    takerFee: BigNumber;
                    expirationTimeSeconds: BigNumber;
                    salt: BigNumber;
                    makerAssetData: string;
                    takerAssetData: string;
                }>
            >(rawCallResult);
            // tslint:enable boolean-naming
            return result;
        },
    };
    public EIP712_COORDINATOR_DOMAIN_HASH = {
        async callAsync(callData: Partial<CallData> = {}, defaultBlock?: BlockParam): Promise<string> {
            assert.doesConformToSchema('callData', callData, schemas.callDataSchema, [
                schemas.addressSchema,
                schemas.numberSchema,
                schemas.jsNumber,
            ]);
            if (defaultBlock !== undefined) {
                assert.isBlockParam('defaultBlock', defaultBlock);
            }
            const self = (this as any) as CoordinatorContract;
            const encodedData = self._strictEncodeArguments('EIP712_COORDINATOR_DOMAIN_HASH()', []);
            const callDataWithDefaults = await BaseContract._applyDefaultsToTxDataAsync(
                {
                    to: self.address,
                    ...callData,
                    data: encodedData,
                },
                self._web3Wrapper.getContractDefaults(),
            );
            const rawCallResult = await self._web3Wrapper.callAsync(callDataWithDefaults, defaultBlock);
            BaseContract._throwIfRevertWithReasonCallResult(rawCallResult);
            const abiEncoder = self._lookupAbiEncoder('EIP712_COORDINATOR_DOMAIN_HASH()');
            // tslint:disable boolean-naming
            const result = abiEncoder.strictDecodeReturnValue<string>(rawCallResult);
            // tslint:enable boolean-naming
            return result;
        },
>>>>>>> feature/prepublish-contract-artifacts
    };
        public EIP712_COORDINATOR_DOMAIN_HASH = {
            async callAsync(
                callData: Partial<CallData> = {},
                defaultBlock?: BlockParam,
            ): Promise<string
            > {
                assert.doesConformToSchema('callData', callData, schemas.callDataSchema, [
                    schemas.addressSchema,
                    schemas.numberSchema,
                    schemas.jsNumber,
                ]);
                if (defaultBlock !== undefined) {
                    assert.isBlockParam('defaultBlock', defaultBlock);
                }
                const self = this as any as CoordinatorContract;
                const encodedData = self._strictEncodeArguments('EIP712_COORDINATOR_DOMAIN_HASH()', []);
                const callDataWithDefaults = await BaseContract._applyDefaultsToTxDataAsync(
                    {
                        to: self.address,
                        ...callData,
                        data: encodedData,
                    },
                    self._web3Wrapper.getContractDefaults(),
                );
                const rawCallResult = await self._web3Wrapper.callAsync(callDataWithDefaults, defaultBlock);
                BaseContract._throwIfRevertWithReasonCallResult(rawCallResult);
                const abiEncoder = self._lookupAbiEncoder('EIP712_COORDINATOR_DOMAIN_HASH()');
                // tslint:disable boolean-naming
                const result = abiEncoder.strictDecodeReturnValue<string
            >(rawCallResult);
                // tslint:enable boolean-naming
                return result;
            },
        };
    public static async deployFrom0xArtifactAsync(
        artifact: ContractArtifact | SimpleContractArtifact,
        supportedProvider: SupportedProvider,
        txDefaults: Partial<TxData>,
        _exchange: string,
    ): Promise<CoordinatorContract> {
        assert.doesConformToSchema('txDefaults', txDefaults, schemas.txDataSchema, [
            schemas.addressSchema,
            schemas.numberSchema,
            schemas.jsNumber,
        ]);
        if (artifact.compilerOutput === undefined) {
            throw new Error('Compiler output not found in the artifact file');
        }
        const provider = providerUtils.standardizeOrThrow(supportedProvider);
        const bytecode = artifact.compilerOutput.evm.bytecode.object;
        const abi = artifact.compilerOutput.abi;
<<<<<<< HEAD
<<<<<<< HEAD

        return CoordinatorContract.deployAsync(bytecode, abi, provider, txDefaults, _exchange
);
=======
        return CoordinatorContract.deployAsync(bytecode, abi, provider, txDefaults, _exchange);
>>>>>>> feature/prepublish-contract-artifacts
=======
        return CoordinatorContract.deployAsync(bytecode, abi, provider, txDefaults, _exchange);
>>>>>>> 4fe5a50c
    }
    public static async deployAsync(
        bytecode: string,
        abi: ContractAbi,
        supportedProvider: SupportedProvider,
        txDefaults: Partial<TxData>,
        _exchange: string,
    ): Promise<CoordinatorContract> {
        assert.isHexString('bytecode', bytecode);
        assert.doesConformToSchema('txDefaults', txDefaults, schemas.txDataSchema, [
            schemas.addressSchema,
            schemas.numberSchema,
            schemas.jsNumber,
        ]);
        const provider = providerUtils.standardizeOrThrow(supportedProvider);
        const constructorAbi = BaseContract._lookupConstructorAbi(abi);
        [_exchange] = BaseContract._formatABIDataItemList(
            constructorAbi.inputs,
            [_exchange],
            BaseContract._bigNumberToString,
        );
        const iface = new ethers.utils.Interface(abi);
        const deployInfo = iface.deployFunction;
        const txData = deployInfo.encode(bytecode, [_exchange]);
        const web3Wrapper = new Web3Wrapper(provider);
        const txDataWithDefaults = await BaseContract._applyDefaultsToTxDataAsync(
            { data: txData },
            txDefaults,
            web3Wrapper.estimateGasAsync.bind(web3Wrapper),
        );
        const txHash = await web3Wrapper.sendTransactionAsync(txDataWithDefaults);
        logUtils.log(`transactionHash: ${txHash}`);
        const txReceipt = await web3Wrapper.awaitTransactionSuccessAsync(txHash);
        logUtils.log(`Coordinator successfully deployed at ${txReceipt.contractAddress}`);
<<<<<<< HEAD
<<<<<<< HEAD
        const deployedBytecode = await web3Wrapper.getContractCodeAsync(txReceipt.contractAddress as string);
        const contractInstance = new CoordinatorContract(abi, txReceipt.contractAddress as string, provider, txDefaults);
        contractInstance.constructorArgs = [_exchange
];
=======
=======
>>>>>>> 4fe5a50c
        const contractInstance = new CoordinatorContract(
            abi,
            txReceipt.contractAddress as string,
            provider,
            txDefaults,
        );
        contractInstance.constructorArgs = [_exchange];
<<<<<<< HEAD
>>>>>>> feature/prepublish-contract-artifacts
=======
>>>>>>> 4fe5a50c
        return contractInstance;
    }
    constructor(abi: ContractAbi, address: string, supportedProvider: SupportedProvider, txDefaults?: Partial<TxData>) {
        super('Coordinator', abi, address, supportedProvider, txDefaults);
        classUtils.bindAll(this, ['_abiEncoderByFunctionSignature', 'address', 'abi', '_web3Wrapper']);
    }
} // tslint:disable:max-file-line-count
// tslint:enable:no-unbound-method no-parameter-reassignment no-consecutive-blank-lines ordered-imports align
// tslint:enable:trailing-comma whitespace no-trailing-whitespace<|MERGE_RESOLUTION|>--- conflicted
+++ resolved
@@ -23,6 +23,7 @@
 import * as ethers from 'ethers';
 // tslint:enable:no-unused-variable
 
+
 /* istanbul ignore next */
 // tslint:disable:no-parameter-reassignment
 // tslint:disable-next-line:class-name
@@ -33,8 +34,6 @@
             signature: string,
             callData: Partial<CallData> = {},
             defaultBlock?: BlockParam,
-<<<<<<< HEAD
-<<<<<<< HEAD
         ): Promise<string
     > {
             const self = this as any as CoordinatorContract;
@@ -49,79 +48,10 @@
             // tslint:disable boolean-naming
             const result = abiEncoder.strictDecodeReturnValue<string
     >(rawCallResultHex);
-=======
-=======
->>>>>>> 4fe5a50c
-        ): Promise<string> {
-            assert.isString('hash', hash);
-            assert.isString('signature', signature);
-            assert.doesConformToSchema('callData', callData, schemas.callDataSchema, [
-                schemas.addressSchema,
-                schemas.numberSchema,
-                schemas.jsNumber,
-            ]);
-            if (defaultBlock !== undefined) {
-                assert.isBlockParam('defaultBlock', defaultBlock);
-            }
-            const self = (this as any) as CoordinatorContract;
-            const encodedData = self._strictEncodeArguments('getSignerAddress(bytes32,bytes)', [hash, signature]);
-            const callDataWithDefaults = await BaseContract._applyDefaultsToTxDataAsync(
-                {
-                    to: self.address,
-                    ...callData,
-                    data: encodedData,
-                },
-                self._web3Wrapper.getContractDefaults(),
-            );
-            const rawCallResult = await self._web3Wrapper.callAsync(callDataWithDefaults, defaultBlock);
-            BaseContract._throwIfRevertWithReasonCallResult(rawCallResult);
-            const abiEncoder = self._lookupAbiEncoder('getSignerAddress(bytes32,bytes)');
-            // tslint:disable boolean-naming
-            const result = abiEncoder.strictDecodeReturnValue<string>(rawCallResult);
-            // tslint:enable boolean-naming
-            return result;
-        },
-    };
-    public getTransactionHash = {
-        async callAsync(
-            transaction: { salt: BigNumber; signerAddress: string; data: string },
-            callData: Partial<CallData> = {},
-            defaultBlock?: BlockParam,
-        ): Promise<string> {
-            assert.doesConformToSchema('callData', callData, schemas.callDataSchema, [
-                schemas.addressSchema,
-                schemas.numberSchema,
-                schemas.jsNumber,
-            ]);
-            if (defaultBlock !== undefined) {
-                assert.isBlockParam('defaultBlock', defaultBlock);
-            }
-            const self = (this as any) as CoordinatorContract;
-            const encodedData = self._strictEncodeArguments('getTransactionHash((uint256,address,bytes))', [
-                transaction,
-            ]);
-            const callDataWithDefaults = await BaseContract._applyDefaultsToTxDataAsync(
-                {
-                    to: self.address,
-                    ...callData,
-                    data: encodedData,
-                },
-                self._web3Wrapper.getContractDefaults(),
-            );
-            const rawCallResult = await self._web3Wrapper.callAsync(callDataWithDefaults, defaultBlock);
-            BaseContract._throwIfRevertWithReasonCallResult(rawCallResult);
-            const abiEncoder = self._lookupAbiEncoder('getTransactionHash((uint256,address,bytes))');
-            // tslint:disable boolean-naming
-            const result = abiEncoder.strictDecodeReturnValue<string>(rawCallResult);
-<<<<<<< HEAD
->>>>>>> feature/prepublish-contract-artifacts
-=======
->>>>>>> 4fe5a50c
             // tslint:enable boolean-naming
             return result;
         }
     };
-<<<<<<< HEAD
         public getTransactionHash = {
             async callAsync(
                 transaction: {salt: BigNumber;signerAddress: string;data: string},
@@ -206,184 +136,10 @@
             txData?: Partial<TxData> | undefined,
             ): Promise<string> {
             
-=======
-    public getCoordinatorApprovalHash = {
-        async callAsync(
-            approval: {
-                txOrigin: string;
-                transactionHash: string;
-                transactionSignature: string;
-                approvalExpirationTimeSeconds: BigNumber;
-            },
-            callData: Partial<CallData> = {},
-            defaultBlock?: BlockParam,
-        ): Promise<string> {
-            assert.doesConformToSchema('callData', callData, schemas.callDataSchema, [
-                schemas.addressSchema,
-                schemas.numberSchema,
-                schemas.jsNumber,
-            ]);
-            if (defaultBlock !== undefined) {
-                assert.isBlockParam('defaultBlock', defaultBlock);
-            }
-            const self = (this as any) as CoordinatorContract;
-            const encodedData = self._strictEncodeArguments(
-                'getCoordinatorApprovalHash((address,bytes32,bytes,uint256))',
-                [approval],
-            );
-            const callDataWithDefaults = await BaseContract._applyDefaultsToTxDataAsync(
-                {
-                    to: self.address,
-                    ...callData,
-                    data: encodedData,
-                },
-                self._web3Wrapper.getContractDefaults(),
-            );
-            const rawCallResult = await self._web3Wrapper.callAsync(callDataWithDefaults, defaultBlock);
-            BaseContract._throwIfRevertWithReasonCallResult(rawCallResult);
-            const abiEncoder = self._lookupAbiEncoder('getCoordinatorApprovalHash((address,bytes32,bytes,uint256))');
-            // tslint:disable boolean-naming
-            const result = abiEncoder.strictDecodeReturnValue<string>(rawCallResult);
-            // tslint:enable boolean-naming
-            return result;
-        },
-    };
-    public executeTransaction = {
-        async sendTransactionAsync(
-            transaction: { salt: BigNumber; signerAddress: string; data: string },
-            txOrigin: string,
-            transactionSignature: string,
-            approvalExpirationTimeSeconds: BigNumber[],
-            approvalSignatures: string[],
-            txData?: Partial<TxData> | undefined,
-        ): Promise<string> {
             assert.isString('txOrigin', txOrigin);
             assert.isString('transactionSignature', transactionSignature);
             assert.isArray('approvalExpirationTimeSeconds', approvalExpirationTimeSeconds);
             assert.isArray('approvalSignatures', approvalSignatures);
-            const self = (this as any) as CoordinatorContract;
-            const encodedData = self._strictEncodeArguments(
-                'executeTransaction((uint256,address,bytes),address,bytes,uint256[],bytes[])',
-                [transaction, txOrigin, transactionSignature, approvalExpirationTimeSeconds, approvalSignatures],
-            );
-            const txDataWithDefaults = await BaseContract._applyDefaultsToTxDataAsync(
-                {
-                    to: self.address,
-                    ...txData,
-                    data: encodedData,
-                },
-                self._web3Wrapper.getContractDefaults(),
-                self.executeTransaction.estimateGasAsync.bind(
-                    self,
-                    transaction,
-                    txOrigin,
-                    transactionSignature,
-                    approvalExpirationTimeSeconds,
-                    approvalSignatures,
-                ),
-            );
-            const txHash = await self._web3Wrapper.sendTransactionAsync(txDataWithDefaults);
-            return txHash;
-        },
-        awaitTransactionSuccessAsync(
-            transaction: { salt: BigNumber; signerAddress: string; data: string },
-            txOrigin: string,
-            transactionSignature: string,
-            approvalExpirationTimeSeconds: BigNumber[],
-            approvalSignatures: string[],
-            txData?: Partial<TxData>,
-            pollingIntervalMs?: number,
-            timeoutMs?: number,
-        ): PromiseWithTransactionHash<TransactionReceiptWithDecodedLogs> {
-            assert.isString('txOrigin', txOrigin);
-            assert.isString('transactionSignature', transactionSignature);
-            assert.isArray('approvalExpirationTimeSeconds', approvalExpirationTimeSeconds);
-            assert.isArray('approvalSignatures', approvalSignatures);
-            const self = (this as any) as CoordinatorContract;
-            const txHashPromise = self.executeTransaction.sendTransactionAsync(
-                transaction,
-                txOrigin,
-                transactionSignature,
-                approvalExpirationTimeSeconds,
-                approvalSignatures,
-                txData,
-            );
-            return new PromiseWithTransactionHash<TransactionReceiptWithDecodedLogs>(
-                txHashPromise,
-                (async (): Promise<TransactionReceiptWithDecodedLogs> => {
-                    // When the transaction hash resolves, wait for it to be mined.
-                    return self._web3Wrapper.awaitTransactionSuccessAsync(
-                        await txHashPromise,
-                        pollingIntervalMs,
-                        timeoutMs,
-                    );
-                })(),
-            );
-        },
-        async estimateGasAsync(
-            transaction: { salt: BigNumber; signerAddress: string; data: string },
-            txOrigin: string,
-            transactionSignature: string,
-            approvalExpirationTimeSeconds: BigNumber[],
-            approvalSignatures: string[],
-            txData?: Partial<TxData> | undefined,
-        ): Promise<number> {
-            assert.isString('txOrigin', txOrigin);
-            assert.isString('transactionSignature', transactionSignature);
-            assert.isArray('approvalExpirationTimeSeconds', approvalExpirationTimeSeconds);
-            assert.isArray('approvalSignatures', approvalSignatures);
-            const self = (this as any) as CoordinatorContract;
-            const encodedData = self._strictEncodeArguments(
-                'executeTransaction((uint256,address,bytes),address,bytes,uint256[],bytes[])',
-                [transaction, txOrigin, transactionSignature, approvalExpirationTimeSeconds, approvalSignatures],
-            );
-            const txDataWithDefaults = await BaseContract._applyDefaultsToTxDataAsync(
-                {
-                    to: self.address,
-                    ...txData,
-                    data: encodedData,
-                },
-                self._web3Wrapper.getContractDefaults(),
-            );
-            const gas = await self._web3Wrapper.estimateGasAsync(txDataWithDefaults);
-            return gas;
-        },
-        getABIEncodedTransactionData(
-            transaction: { salt: BigNumber; signerAddress: string; data: string },
-            txOrigin: string,
-            transactionSignature: string,
-            approvalExpirationTimeSeconds: BigNumber[],
-            approvalSignatures: string[],
-        ): string {
-            assert.isString('txOrigin', txOrigin);
-            assert.isString('transactionSignature', transactionSignature);
-            assert.isArray('approvalExpirationTimeSeconds', approvalExpirationTimeSeconds);
-            assert.isArray('approvalSignatures', approvalSignatures);
-            const self = (this as any) as CoordinatorContract;
-            const abiEncodedTransactionData = self._strictEncodeArguments(
-                'executeTransaction((uint256,address,bytes),address,bytes,uint256[],bytes[])',
-                [transaction, txOrigin, transactionSignature, approvalExpirationTimeSeconds, approvalSignatures],
-            );
-            return abiEncodedTransactionData;
-        },
-        async callAsync(
-            transaction: { salt: BigNumber; signerAddress: string; data: string },
-            txOrigin: string,
-            transactionSignature: string,
-            approvalExpirationTimeSeconds: BigNumber[],
-            approvalSignatures: string[],
-            callData: Partial<CallData> = {},
-            defaultBlock?: BlockParam,
-        ): Promise<void> {
-<<<<<<< HEAD
->>>>>>> feature/prepublish-contract-artifacts
-=======
->>>>>>> 4fe5a50c
-            assert.isString('txOrigin', txOrigin);
-            assert.isString('transactionSignature', transactionSignature);
-            assert.isArray('approvalExpirationTimeSeconds', approvalExpirationTimeSeconds);
-            assert.isArray('approvalSignatures', approvalSignatures);
-<<<<<<< HEAD
             const self = this as any as CoordinatorContract;
             const encodedData = self._strictEncodeArguments('executeTransaction((uint256,address,bytes),address,bytes,uint256[],bytes[])', [transaction,
         txOrigin,
@@ -392,22 +148,6 @@
         approvalSignatures
         ]);
             const txDataWithDefaults = await BaseContract._applyDefaultsToTxDataAsync(
-=======
-            assert.doesConformToSchema('callData', callData, schemas.callDataSchema, [
-                schemas.addressSchema,
-                schemas.numberSchema,
-                schemas.jsNumber,
-            ]);
-            if (defaultBlock !== undefined) {
-                assert.isBlockParam('defaultBlock', defaultBlock);
-            }
-            const self = (this as any) as CoordinatorContract;
-            const encodedData = self._strictEncodeArguments(
-                'executeTransaction((uint256,address,bytes),address,bytes,uint256[],bytes[])',
-                [transaction, txOrigin, transactionSignature, approvalExpirationTimeSeconds, approvalSignatures],
-            );
-            const callDataWithDefaults = await BaseContract._applyDefaultsToTxDataAsync(
->>>>>>> feature/prepublish-contract-artifacts
                 {
                     to: self.address,
                     ...txData,
@@ -423,7 +163,6 @@
                     approvalSignatures
                 ),
             );
-<<<<<<< HEAD
             const txHash = await self._web3Wrapper.sendTransactionAsync(txDataWithDefaults);
             return txHash;
             },
@@ -470,66 +209,10 @@
                 txData?: Partial<TxData> | undefined,
             ): Promise<number> {
             
-=======
-            const rawCallResult = await self._web3Wrapper.callAsync(callDataWithDefaults, defaultBlock);
-            BaseContract._throwIfRevertWithReasonCallResult(rawCallResult);
-            const abiEncoder = self._lookupAbiEncoder(
-                'executeTransaction((uint256,address,bytes),address,bytes,uint256[],bytes[])',
-            );
-            // tslint:disable boolean-naming
-            const result = abiEncoder.strictDecodeReturnValue<void>(rawCallResult);
-            // tslint:enable boolean-naming
-            return result;
-        },
-    };
-    public EIP712_EXCHANGE_DOMAIN_HASH = {
-        async callAsync(callData: Partial<CallData> = {}, defaultBlock?: BlockParam): Promise<string> {
-            assert.doesConformToSchema('callData', callData, schemas.callDataSchema, [
-                schemas.addressSchema,
-                schemas.numberSchema,
-                schemas.jsNumber,
-            ]);
-            if (defaultBlock !== undefined) {
-                assert.isBlockParam('defaultBlock', defaultBlock);
-            }
-            const self = (this as any) as CoordinatorContract;
-            const encodedData = self._strictEncodeArguments('EIP712_EXCHANGE_DOMAIN_HASH()', []);
-            const callDataWithDefaults = await BaseContract._applyDefaultsToTxDataAsync(
-                {
-                    to: self.address,
-                    ...callData,
-                    data: encodedData,
-                },
-                self._web3Wrapper.getContractDefaults(),
-            );
-            const rawCallResult = await self._web3Wrapper.callAsync(callDataWithDefaults, defaultBlock);
-            BaseContract._throwIfRevertWithReasonCallResult(rawCallResult);
-            const abiEncoder = self._lookupAbiEncoder('EIP712_EXCHANGE_DOMAIN_HASH()');
-            // tslint:disable boolean-naming
-            const result = abiEncoder.strictDecodeReturnValue<string>(rawCallResult);
-            // tslint:enable boolean-naming
-            return result;
-        },
-    };
-    public assertValidCoordinatorApprovals = {
-        async callAsync(
-            transaction: { salt: BigNumber; signerAddress: string; data: string },
-            txOrigin: string,
-            transactionSignature: string,
-            approvalExpirationTimeSeconds: BigNumber[],
-            approvalSignatures: string[],
-            callData: Partial<CallData> = {},
-            defaultBlock?: BlockParam,
-        ): Promise<void> {
-<<<<<<< HEAD
->>>>>>> feature/prepublish-contract-artifacts
-=======
->>>>>>> 4fe5a50c
             assert.isString('txOrigin', txOrigin);
             assert.isString('transactionSignature', transactionSignature);
             assert.isArray('approvalExpirationTimeSeconds', approvalExpirationTimeSeconds);
             assert.isArray('approvalSignatures', approvalSignatures);
-<<<<<<< HEAD
             const self = this as any as CoordinatorContract;
             const encodedData = self._strictEncodeArguments('executeTransaction((uint256,address,bytes),address,bytes,uint256[],bytes[])', [transaction,
         txOrigin,
@@ -538,22 +221,6 @@
         approvalSignatures
         ]);
             const txDataWithDefaults = await BaseContract._applyDefaultsToTxDataAsync(
-=======
-            assert.doesConformToSchema('callData', callData, schemas.callDataSchema, [
-                schemas.addressSchema,
-                schemas.numberSchema,
-                schemas.jsNumber,
-            ]);
-            if (defaultBlock !== undefined) {
-                assert.isBlockParam('defaultBlock', defaultBlock);
-            }
-            const self = (this as any) as CoordinatorContract;
-            const encodedData = self._strictEncodeArguments(
-                'assertValidCoordinatorApprovals((uint256,address,bytes),address,bytes,uint256[],bytes[])',
-                [transaction, txOrigin, transactionSignature, approvalExpirationTimeSeconds, approvalSignatures],
-            );
-            const callDataWithDefaults = await BaseContract._applyDefaultsToTxDataAsync(
->>>>>>> feature/prepublish-contract-artifacts
                 {
                     to: self.address,
                     ...txData,
@@ -561,7 +228,6 @@
                 },
                 self._web3Wrapper.getContractDefaults(),
             );
-<<<<<<< HEAD
             const gas = await self._web3Wrapper.estimateGasAsync(txDataWithDefaults);
             return gas;
             },
@@ -717,26 +383,11 @@
                 return result;
             },
         };
-=======
-            const rawCallResult = await self._web3Wrapper.callAsync(callDataWithDefaults, defaultBlock);
-            BaseContract._throwIfRevertWithReasonCallResult(rawCallResult);
-            const abiEncoder = self._lookupAbiEncoder(
-                'assertValidCoordinatorApprovals((uint256,address,bytes),address,bytes,uint256[],bytes[])',
-            );
-            // tslint:disable boolean-naming
-            const result = abiEncoder.strictDecodeReturnValue<void>(rawCallResult);
-            // tslint:enable boolean-naming
-            return result;
-        },
-    };
->>>>>>> feature/prepublish-contract-artifacts
     public decodeOrdersFromFillData = {
         async callAsync(
             data: string,
             callData: Partial<CallData> = {},
             defaultBlock?: BlockParam,
-<<<<<<< HEAD
-<<<<<<< HEAD
         ): Promise<Array<{makerAddress: string;takerAddress: string;feeRecipientAddress: string;senderAddress: string;makerAssetAmount: BigNumber;takerAssetAmount: BigNumber;makerFee: BigNumber;takerFee: BigNumber;expirationTimeSeconds: BigNumber;salt: BigNumber;makerAssetData: string;takerAssetData: string}>
     > {
             const self = this as any as CoordinatorContract;
@@ -753,97 +404,6 @@
             // tslint:enable boolean-naming
             return result;
         }
-=======
-=======
->>>>>>> 4fe5a50c
-        ): Promise<
-            Array<{
-                makerAddress: string;
-                takerAddress: string;
-                feeRecipientAddress: string;
-                senderAddress: string;
-                makerAssetAmount: BigNumber;
-                takerAssetAmount: BigNumber;
-                makerFee: BigNumber;
-                takerFee: BigNumber;
-                expirationTimeSeconds: BigNumber;
-                salt: BigNumber;
-                makerAssetData: string;
-                takerAssetData: string;
-            }>
-        > {
-            assert.isString('data', data);
-            assert.doesConformToSchema('callData', callData, schemas.callDataSchema, [
-                schemas.addressSchema,
-                schemas.numberSchema,
-                schemas.jsNumber,
-            ]);
-            if (defaultBlock !== undefined) {
-                assert.isBlockParam('defaultBlock', defaultBlock);
-            }
-            const self = (this as any) as CoordinatorContract;
-            const encodedData = self._strictEncodeArguments('decodeOrdersFromFillData(bytes)', [data]);
-            const callDataWithDefaults = await BaseContract._applyDefaultsToTxDataAsync(
-                {
-                    to: self.address,
-                    ...callData,
-                    data: encodedData,
-                },
-                self._web3Wrapper.getContractDefaults(),
-            );
-            const rawCallResult = await self._web3Wrapper.callAsync(callDataWithDefaults, defaultBlock);
-            BaseContract._throwIfRevertWithReasonCallResult(rawCallResult);
-            const abiEncoder = self._lookupAbiEncoder('decodeOrdersFromFillData(bytes)');
-            // tslint:disable boolean-naming
-            const result = abiEncoder.strictDecodeReturnValue<
-                Array<{
-                    makerAddress: string;
-                    takerAddress: string;
-                    feeRecipientAddress: string;
-                    senderAddress: string;
-                    makerAssetAmount: BigNumber;
-                    takerAssetAmount: BigNumber;
-                    makerFee: BigNumber;
-                    takerFee: BigNumber;
-                    expirationTimeSeconds: BigNumber;
-                    salt: BigNumber;
-                    makerAssetData: string;
-                    takerAssetData: string;
-                }>
-            >(rawCallResult);
-            // tslint:enable boolean-naming
-            return result;
-        },
-    };
-    public EIP712_COORDINATOR_DOMAIN_HASH = {
-        async callAsync(callData: Partial<CallData> = {}, defaultBlock?: BlockParam): Promise<string> {
-            assert.doesConformToSchema('callData', callData, schemas.callDataSchema, [
-                schemas.addressSchema,
-                schemas.numberSchema,
-                schemas.jsNumber,
-            ]);
-            if (defaultBlock !== undefined) {
-                assert.isBlockParam('defaultBlock', defaultBlock);
-            }
-            const self = (this as any) as CoordinatorContract;
-            const encodedData = self._strictEncodeArguments('EIP712_COORDINATOR_DOMAIN_HASH()', []);
-            const callDataWithDefaults = await BaseContract._applyDefaultsToTxDataAsync(
-                {
-                    to: self.address,
-                    ...callData,
-                    data: encodedData,
-                },
-                self._web3Wrapper.getContractDefaults(),
-            );
-            const rawCallResult = await self._web3Wrapper.callAsync(callDataWithDefaults, defaultBlock);
-            BaseContract._throwIfRevertWithReasonCallResult(rawCallResult);
-            const abiEncoder = self._lookupAbiEncoder('EIP712_COORDINATOR_DOMAIN_HASH()');
-            // tslint:disable boolean-naming
-            const result = abiEncoder.strictDecodeReturnValue<string>(rawCallResult);
-            // tslint:enable boolean-naming
-            return result;
-        },
->>>>>>> feature/prepublish-contract-artifacts
     };
         public EIP712_COORDINATOR_DOMAIN_HASH = {
             async callAsync(
@@ -883,7 +443,7 @@
         artifact: ContractArtifact | SimpleContractArtifact,
         supportedProvider: SupportedProvider,
         txDefaults: Partial<TxData>,
-        _exchange: string,
+            _exchange: string,
     ): Promise<CoordinatorContract> {
         assert.doesConformToSchema('txDefaults', txDefaults, schemas.txDataSchema, [
             schemas.addressSchema,
@@ -896,24 +456,16 @@
         const provider = providerUtils.standardizeOrThrow(supportedProvider);
         const bytecode = artifact.compilerOutput.evm.bytecode.object;
         const abi = artifact.compilerOutput.abi;
-<<<<<<< HEAD
-<<<<<<< HEAD
 
         return CoordinatorContract.deployAsync(bytecode, abi, provider, txDefaults, _exchange
 );
-=======
-        return CoordinatorContract.deployAsync(bytecode, abi, provider, txDefaults, _exchange);
->>>>>>> feature/prepublish-contract-artifacts
-=======
-        return CoordinatorContract.deployAsync(bytecode, abi, provider, txDefaults, _exchange);
->>>>>>> 4fe5a50c
     }
     public static async deployAsync(
         bytecode: string,
         abi: ContractAbi,
         supportedProvider: SupportedProvider,
         txDefaults: Partial<TxData>,
-        _exchange: string,
+            _exchange: string,
     ): Promise<CoordinatorContract> {
         assert.isHexString('bytecode', bytecode);
         assert.doesConformToSchema('txDefaults', txDefaults, schemas.txDataSchema, [
@@ -923,17 +475,20 @@
         ]);
         const provider = providerUtils.standardizeOrThrow(supportedProvider);
         const constructorAbi = BaseContract._lookupConstructorAbi(abi);
-        [_exchange] = BaseContract._formatABIDataItemList(
+        [_exchange
+] = BaseContract._formatABIDataItemList(
             constructorAbi.inputs,
-            [_exchange],
+            [_exchange
+],
             BaseContract._bigNumberToString,
         );
         const iface = new ethers.utils.Interface(abi);
         const deployInfo = iface.deployFunction;
-        const txData = deployInfo.encode(bytecode, [_exchange]);
+        const txData = deployInfo.encode(bytecode, [_exchange
+]);
         const web3Wrapper = new Web3Wrapper(provider);
         const txDataWithDefaults = await BaseContract._applyDefaultsToTxDataAsync(
-            { data: txData },
+            {data: txData},
             txDefaults,
             web3Wrapper.estimateGasAsync.bind(web3Wrapper),
         );
@@ -941,26 +496,9 @@
         logUtils.log(`transactionHash: ${txHash}`);
         const txReceipt = await web3Wrapper.awaitTransactionSuccessAsync(txHash);
         logUtils.log(`Coordinator successfully deployed at ${txReceipt.contractAddress}`);
-<<<<<<< HEAD
-<<<<<<< HEAD
-        const deployedBytecode = await web3Wrapper.getContractCodeAsync(txReceipt.contractAddress as string);
         const contractInstance = new CoordinatorContract(abi, txReceipt.contractAddress as string, provider, txDefaults);
         contractInstance.constructorArgs = [_exchange
 ];
-=======
-=======
->>>>>>> 4fe5a50c
-        const contractInstance = new CoordinatorContract(
-            abi,
-            txReceipt.contractAddress as string,
-            provider,
-            txDefaults,
-        );
-        contractInstance.constructorArgs = [_exchange];
-<<<<<<< HEAD
->>>>>>> feature/prepublish-contract-artifacts
-=======
->>>>>>> 4fe5a50c
         return contractInstance;
     }
     constructor(abi: ContractAbi, address: string, supportedProvider: SupportedProvider, txDefaults?: Partial<TxData>) {
